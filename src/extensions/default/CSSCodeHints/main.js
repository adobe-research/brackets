--- conflicted
+++ resolved
@@ -10,7 +10,7 @@
         TokenUtils          = brackets.getModule("utils/TokenUtils"),
         CSSProperties       = require("text!CSSProperties.json"),
         properties          = JSON.parse(CSSProperties);
-    
+
     /**
      * @constructor
      */
@@ -22,16 +22,16 @@
     /**
      * Determines whether CSS propertyname or -name hints are available in the current editor
      * context.
-     * 
-     * @param {Editor} editor 
+     *
+     * @param {Editor} editor
      * A non-null editor object for the active window.
      *
-     * @param {String} implicitChar 
+     * @param {String} implicitChar
      * Either null, if the hinting request was explicit, or a single character
      * that represents the last insertion and that indicates an implicit
      * hinting request.
      *
-     * @return {Boolean} 
+     * @return {Boolean}
      * Determines whether the current provider is able to provide hints for
      * the given editor context and, in case implicitChar is non- null,
      * whether it is appropriate to do so.
@@ -41,36 +41,36 @@
         var cursor = this.editor.getCursorPos();
 
         this.info = CSSUtils.getInfoAtPos(editor, cursor);
-        
+
         if (this.info.context !== CSSUtils.PROP_NAME && this.info.context !== CSSUtils.PROP_VALUE) {
             return false;
         }
-        
+
         if (implicitChar) {
             return (this.primaryTriggerKeys.indexOf(implicitChar) !== -1) ||
                    (this.secondaryTriggerKeys.indexOf(implicitChar) !== -1);
         }
-        
+
         return true;
     };
-       
+
     /**
      * Returns a list of availble CSS protertyname or -value hints if possible for the current
-     * editor context. 
-     * 
-     * @param {Editor} implicitChar 
+     * editor context.
+     *
+     * @param {Editor} implicitChar
      * Either null, if the hinting request was explicit, or a single character
      * that represents the last insertion and that indicates an implicit
      * hinting request.
      *
-     * @return {Object<hints: Array<(String + jQuery.Obj)>, match: String, 
+     * @return {Object<hints: Array<(String + jQuery.Obj)>, match: String,
      *      selectInitial: Boolean>}
      * Null if the provider wishes to end the hinting session. Otherwise, a
-     * response object that provides 
+     * response object that provides
      * 1. a sorted array hints that consists of strings
-     * 2. a string match that is used by the manager to emphasize matching 
-     *    substrings when rendering the hint list 
-     * 3. a boolean that indicates whether the first result, if one exists, should be 
+     * 2. a string match that is used by the manager to emphasize matching
+     *    substrings when rendering the hint list
+     * 3. a boolean that indicates whether the first result, if one exists, should be
      *    selected by default in the hint list window.
      */
     CssPropHints.prototype.getHints = function (implicitChar) {
@@ -81,51 +81,29 @@
             context = this.info.context,
             result,
             selectInitial = false;
-            
-        
+
+
         if (this.primaryTriggerKeys.indexOf(implicitChar) !== -1) {
             selectInitial = true;
         }
-        
+
         if (context === CSSUtils.PROP_VALUE) {
             if (!properties[needle]) {
                 return null;
-<<<<<<< HEAD
-            } else {
-                
-                if (this.info.values.length > 0) {
-                    valueNeedle = this.info.values[this.info.values.length - 1].trim();
-                }
-                
-                result = $.map(properties[needle].values, function (pvalue, pindex) {
-                    if ((typeof pvalue === "string") && pvalue.indexOf(valueNeedle) === 0) {
-                        return pvalue;
-                    } else {
-                        return pvalue;
-                    }
-                }).sort();
-                
-                return {
-                    hints: result,
-                    match: valueNeedle,
-                    selectInitial: selectInitial
-                };
-=======
->>>>>>> 43b868a0
             }
-            
+
             // Cursor is in an existing property value or partially typed value
             if (!this.info.isNewItem && this.info.index !== -1) {
                 valueNeedle = this.info.values[this.info.index].trim();
                 valueNeedle = valueNeedle.substr(0, this.info.offset);
             }
-            
+
             result = $.map(properties[needle].values, function (pvalue, pindex) {
                 if (pvalue.indexOf(valueNeedle) === 0) {
                     return pvalue;
                 }
             }).sort();
-            
+
             return {
                 hints: result,
                 match: valueNeedle,
@@ -138,7 +116,7 @@
                     return pname;
                 }
             }).sort();
-            
+
             return {
                 hints: result,
                 match: needle,
@@ -147,14 +125,14 @@
         }
         return null;
     };
-    
-    /**
-     * Inserts a given CSS protertyname or -value hint into the current editor context. 
-     * 
-     * @param {String} hint 
+
+    /**
+     * Inserts a given CSS protertyname or -value hint into the current editor context.
+     *
+     * @param {String} hint
      * The hint to be inserted into the editor context.
-     * 
-     * @return {Boolean} 
+     *
+     * @return {Boolean}
      * Indicates whether the manager should follow hint insertion with an
      * additional explicit hint request.
      */
@@ -167,11 +145,11 @@
             adjustCursor = false,
             newCursor,
             ctx;
-        
+
         if (this.info.context !== CSSUtils.PROP_NAME && this.info.context !== CSSUtils.PROP_VALUE) {
             return false;
         }
-        
+
         start.line = end.line = cursor.line;
         start.ch = cursor.ch - offset;
 
@@ -184,13 +162,13 @@
                 end.ch = start.ch;
             } else {
                 // It's a replacement of an existing one or just typed in property.
-                // So we need to check whether there is an existing colon following 
-                // the current property name. If a colon already exists, then we also 
+                // So we need to check whether there is an existing colon following
+                // the current property name. If a colon already exists, then we also
                 // adjust the cursor position and show code hints for property values.
                 end.ch = start.ch + this.info.name.length;
                 ctx = TokenUtils.getInitialContext(this.editor._codeMirror, cursor);
                 if (ctx.token.string.length > 0 && !ctx.token.string.match(/\S/)) {
-                    // We're at the very beginning of a property name. So skip it 
+                    // We're at the very beginning of a property name. So skip it
                     // before we locate the colon following it.
                     TokenUtils.moveNextToken(ctx);
                 }
@@ -209,24 +187,24 @@
             // Inserting a new property value
             end.ch = start.ch;
         }
-        
+
         // HACK (tracking adobe/brackets#1688): We talk to the private CodeMirror instance
         // directly to replace the range instead of using the Document, as we should. The
         // reason is due to a flaw in our current document synchronization architecture when
         // inline editors are open.
         this.editor._codeMirror.replaceRange(hint, start, end);
-        
+
         if (adjustCursor) {
             this.editor.setCursorPos(newCursor);
         }
-        
+
         return keepHints;
     };
-    
+
     AppInit.appReady(function () {
         var cssPropHints = new CssPropHints();
         CodeHintManager.registerHintProvider(cssPropHints, ["css"], 0);
-        
+
         // For unit testing
         exports.cssPropHintProvider = cssPropHints;
     });
