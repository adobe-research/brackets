--- conflicted
+++ resolved
@@ -42,14 +42,10 @@
     'use strict';
     
     var EditorManager    = require("editor/EditorManager"),
-<<<<<<< HEAD
+        Commands         = require("command/Commands"),
+        CommandManager   = require("command/CommandManager"),
         TextRange        = require("document/TextRange").TextRange,
         ViewUtils        = require("utils/ViewUtils");
-=======
-        Commands         = require("command/Commands"),
-        CommandManager   = require("command/CommandManager"),
-        TextRange        = require("document/TextRange").TextRange;
->>>>>>> 760e25ce
     
     
 
