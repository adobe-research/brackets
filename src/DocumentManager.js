/*
 * Copyright 2011 Adobe Systems Incorporated. All Rights Reserved.
 */

/*jslint vars: true, plusplus: true, devel: true, browser: true, nomen: true, indent: 4, maxerr: 50 */
/*global define: false, $: false */

/**
 * DocumentManager is the model for the set of currently 'open' files and their contents. It controls
 * which file is currently shown in the editor, the dirty bit for all files, and the list of documents
 * in the working set.
 * 
 * Each Document also encapsulates the editor widget for that file, which in turn controls each file's
 * contents and undo history. (So this is not a perfectly clean, headless model, but that's unavoidable
 * because the document state is tied up in the CodeMirror UI). We share ownership of the editor objects
 * with EditorManager, which creates, shows/hides, resizes, and disposes the editors.
 *
 * This module dispatches several events:
 *    - dirtyFlagChange -- When any Document's isDirty flag changes. The 2nd arg to the listener is the
 *      Document whose flag changed.
 *    - documentSaved -- When a Document's changes have been saved. The 2nd arg to the listener is the 
 *      Document that has been saved.
 *    - currentDocumentChange -- When the value of getCurrentDocument() changes.
 *    - workingSetAdd -- When a Document is added to the working set (see getWorkingSet()). The 2nd arg
 *      to the listener is the added Document.
 *    - workingSetRemove -- When a Document is removed from the working set (see getWorkingSet()). The
 *      2nd arg to the listener is the removed Document.
 *
 * These are jQuery events, so to listen for them you do something like this:
 *    $(DocumentManager).on("eventname", handler);
 */
define(function (require, exports, module) {
    'use strict';
    
    var NativeFileSystem    = require("NativeFileSystem").NativeFileSystem,
        ProjectManager      = require("ProjectManager"),
        PreferencesManager  = require("PreferencesManager"),
        FileUtils           = require("FileUtils"),
        CommandManager      = require("CommandManager"),
        Async               = require("Async"),
        Editor              = require("Editor").Editor,
        Commands            = require("Commands");

    /**
     * Unique PreferencesManager clientID
     */
    var PREFERENCES_CLIENT_ID = "com.adobe.brackets.DocumentManager";
    
    /**
     * @private
     * @see DocumentManager.getCurrentDocument()
     */
    var _currentDocument = null;
    
    /**
     * Returns the Document that is currently open in the editor UI. May be null.
     * When this changes, DocumentManager dispatches a "currentDocumentChange" event.
     * @return {?Document}
     */
    function getCurrentDocument() {
        return _currentDocument;
    }
    
    /**
     * @private
     * @see DocumentManager.getWorkingSet()
     */
    var _workingSet = [];
    
    /**
     * Returns an ordered list of items in the working set. May be 0-length, but never null.
     *
     * When a Document is added this list, DocumentManager dispatches a "workingSetAdd" event.
     * When a Document is removed from list, DocumentManager dispatches a "workingSetRemove" event.
     * To listen for ALL changes to this list, you must listen for both events.
     *
     * Which items belong in the working set is managed entirely by DocumentManager. Callers cannot
     * (yet) change this collection on their own.
     *
     * @return {Array.<Document>}
     */
    function getWorkingSet() {
        return _workingSet;
        // TODO: (issue #297) return a clone to prevent meddling?
    }

    /** 
      * Returns the index of the file matching fullPath in the working set. 
      * Returns -1 if not found.
      * @param {!string} fullPath
      * @returns {number} index
     */
    function findInWorkingSet(fullPath) {
        var ret = -1;
        var found = _workingSet.some(function findByPath(ele, i, arr) {
                ret = i;
                return ele.file.fullPath === fullPath;
            });
            
        return (found ? ret : -1);
    }

    /**
     * Returns all documents that are open in editors: the union of the working set and the current
     * document (which may not be in the working set if it is unmodified).
     * @return {Array.<Document>}
     */
    function getAllOpenDocuments() {
        var allDocs = _workingSet.slice(0);  //slice() to clone
        
        if (_currentDocument && allDocs.indexOf(_currentDocument) === -1) {
            allDocs.push(_currentDocument);
        }
        
        return allDocs;
    }
    
    /**
     * Adds the given document to the end of the working set list, if it is not already in the list.
     * Does not change which document is currently open in the editor.
     * @param {!Document} document
     */
    function addToWorkingSet(document) {
        // If doc is already in working set, don't add it again
        if (findInWorkingSet(document.file.fullPath) !== -1) {
            return;
        }
        
        // Add
        _workingSet.push(document);
        
        // Dispatch event
        $(exports).triggerHandler("workingSetAdd", document);
    }
    
    /**
     * Removes the given document from the working set list, if it was in the list. Does not change
     * the editor even if this document is the one currently open;.
     * @param {!Document} document
     */
    function _removeFromWorkingSet(document) {
        // If doc isn't in working set, do nothing
        var index = findInWorkingSet(document.file.fullPath);
        if (index === -1) {
            return;
        }
        
        // Remove
        _workingSet.splice(index, 1);
        
        // Dispatch event
        $(exports).triggerHandler("workingSetRemove", document);
    }

    /**
     * If the given file is 'open' for editing, returns its Document. Else returns null. "Open for
     * editing" means either the file is in the working set, and/or the file is currently open in
     * the editor UI.
     * @param {!FileEntry} fileEntry
     * @return {?Document}
     */
    function getDocumentForFile(fileEntry) {
        if (_currentDocument && _currentDocument.file.fullPath === fileEntry.fullPath) {
            return _currentDocument;
        }

        var wsIndex = findInWorkingSet(fileEntry.fullPath);
        if (wsIndex !== -1) {
            return _workingSet[wsIndex];
        }
        
        return null;
    }

    /** If the given file is 'open' for editing, returns its Document. Else returns null. "Open for
     * editing" means either the file is in the working set, and/or the file is currently open in
     * the editor UI.
     * @param {!string} fullPath
     * @return {?Document}
    */
    function getDocumentForPath(fullPath) {
        var fileEntry = new NativeFileSystem.FileEntry(fullPath);
        return getDocumentForFile(fileEntry);
    }

    /** 
     * If the given file is 'open' for editing, return the contents of the editor (which could
     * be different from the contents of the file, if the editor contains unsaved changes). If
     * the given file is not open for editing, read the contents off disk.
     * @param {!string} fullPath
     * @return {Deferred} A Deferred object that will be resolved with the contents of the document
     */
    function getDocumentContents(fullPath) {
        var doc = getDocumentForPath(fullPath);
        
        if (doc && doc.editor) {
            var result = new $.Deferred();
            
            result.resolve(doc.getText());
            return result;
        } else {
            var fileEntry = new NativeFileSystem.FileEntry(fullPath);
            
            return FileUtils.readAsText(fileEntry);
        }
    }
    
    /**
     * Displays the given file in the editor pane. May also add the item to the working set list.
     * This changes the value of getCurrentDocument(), which will trigger listeners elsewhere in the
     * UI that in turn do things like update the selection in the file tree / working set UI.
     * 
     * @param {!Document} document  The document whose editor should be shown. May or may not
     *      already be in the working set.
     */
    function showInEditor(document) {
        
        // If this file is already in editor, do nothing
        if (_currentDocument === document) {
            return;
        }
        
        // If file not within project tree, add it to working set right now (don't wait for it to
        // become dirty)
        if (!ProjectManager.isWithinProject(document.file.fullPath)) {
            addToWorkingSet(document);
        }
        
        // Make it the current document
        _currentDocument = document;
        $(exports).triggerHandler("currentDocumentChange");
        // (this event triggers EditorManager to actually switch editors in the UI)
    }
    
    /** Closes the currently visible document, if any */
    function _clearEditor() {
        // If editor already blank, do nothing
        if (!_currentDocument) {
            return;
        }
        
        // Change model & dispatch event
        _currentDocument = null;
        $(exports).triggerHandler("currentDocumentChange");
        // (this event triggers EditorManager to actually clear the editor UI)
    }
    
    /**
     * Closes the given document (which may or may not be the current document in the editor UI, and
     * may or may not be in the working set). Discards any unsaved changes if isDirty - it is
     * expected that the UI has already confirmed with the user before calling us.
     *
     * This will select a different file for editing if the document was the current one (if possible;
     * in some cases, the editor may be left blank instead). This will also remove the doc from the
     * working set if it was in the set.
     *
     * @param {!Document} document
     */
    function closeDocument(document) {
        // If this was the current document shown in the editor UI, we're going to switch to a
        // different document (or none if working set has no other options)
        if (_currentDocument === document) {
            var wsIndex = findInWorkingSet(document.file.fullPath);
            
            // Decide which doc to show in editor after this one
            var nextDocument;
            if (wsIndex === -1) {
                // If doc wasn't in working set, use bottommost working set item
                if (_workingSet.length > 0) {
                    nextDocument = _workingSet[_workingSet.length  - 1];
                }
                // else: leave nextDocument null; editor area will be blank
            } else {
                // If doc was in working set, use item next to it (below if possible)
                if (wsIndex < _workingSet.length - 1) {
                    nextDocument = _workingSet[wsIndex + 1];
                } else if (wsIndex > 0) {
                    nextDocument = _workingSet[wsIndex - 1];
                }
                // else: leave nextDocument null; editor area will be blank
            }
            
            // Switch editor to next document (or blank it out)
            if (nextDocument) {
                showInEditor(nextDocument);
            } else {
                _clearEditor();
            }
        }
        
        // (Now we're guaranteed that the current document is not the one we're closing)
        console.assert(_currentDocument !== document);
        
        // Remove closed doc from working set, if it was in there
        // This happens regardless of whether the document being closed was the current one or not
        _removeFromWorkingSet(document);
        
        // Note: EditorManager will dispose the closed document's now-unneeded editor either in
        // response to the editor-swap call above, or the _removeFromWorkingSet() call, depending on
        // circumstances. See notes in EditorManager for more.
    }

    /**
     * Equivalent to calling closeDocument() for all Documents. Same caveat: this discards any
     * unsaved changes, so the UI should confirm with the user before calling this.
     */
    function closeAll() {
        var allDocs = getAllOpenDocuments();
        
        allDocs.forEach(closeDocument);
    }
    
    
    /**
     * @constructor
     * A single editable document, e.g. an entry in the working set list. Documents are unique per
     * file, so it IS safe to compare them with '==' or '==='.
     * @param {!FileEntry} file  The file being edited. Need not lie within the project.
     */
    function Document(file) {
        if (!(this instanceof Document)) {  // error if constructor called without 'new'
            throw new Error("Document constructor must be called with 'new'");
        }
        if (getDocumentForFile(file)) {
            throw new Error("Creating a document when one already exists, for: " + file);
        }
        
        this.file = file;
    }
    
    /**
     * The FileEntry for the document being edited.
     * @type {!FileEntry}
     */
    Document.prototype.file = null;
    
    /**
     * Whether this document has unsaved changes or not.
     * When this changes on any Document, DocumentManager dispatches a "dirtyFlagChange" event.
     * @type {boolean}
     */
    Document.prototype.isDirty = false;
    
    /**
     * What we expect the file's timestamp to be on disk. If the timestamp differs from this, then
     * it means the file was modified by an app other than Brackets.
     * @type {?Date}
     */
    Document.prototype.diskTimestamp = null;
    
    /**
     * Editor object representing the full-size editor UI for this document. Null if Document was
     * restored from persisted working set but hasn'r been opened in the UI yet.
     * Note: where Document and Editor APIs overlap, prefer Document. Only use Editor directly for
     * UI-related actions that Document does not provide any APIs for.
     * @type {?Editor}
     */
    Document.prototype.editor = null;

    /**
     * Null only of editor is not open yet. If a Document is created on empty text, or text with
     * inconsistent line endings, the Document defaults to the current platform's standard endings.
     * @type {null|FileUtils.LINE_ENDINGS_CRLF|FileUtils.LINE_ENDINGS_LF}
     */
    Document.prototype._lineEndings = null;

    /**
     * @private
     * NOTE: this is actually "semi-private"; EditorManager also accesses this method. But no one
     * other than DocumentManager and EditorManager should access it.
     *
     * Initialize the editor instance for this file.
     * @param {!Editor} editor  The editor that will maintain the document state (current text
     *          and undo stack). It is assumed that the editor text has already been initialized
     *          with the file's contents.
     * @param {!Date} initialTimestamp  Timestamp of file at the time we read its contents from disk.
     *          Required if editor is passed.
     * @perem {!string} rawText  Original text read from disk, beore handing to CodeMirror.
     */
    Document.prototype._setEditor = function (editor, initialTimestamp, rawText) {
        // Editor can only be assigned once per Document
        console.assert(!this.editor);
        
        this.editor = editor;
        this.diskTimestamp = initialTimestamp;
        
        // Dirty-bit tracking
        $(editor).on("change", this._handleEditorChange.bind(this));
        this.isDirty = false;
        
        // Sniff line-ending style
        this._lineEndings = FileUtils.sniffLineEndings(rawText);
        if (!this._lineEndings) {
            this._lineEndings = FileUtils.getPlatformLineEndings();
        }
    };
    
    /**
     * @return {string} The document's current contents; may not be saved to disk 
     *  yet. Returns null if the file was not yet read and no editor was 
     *  created.
     */
    Document.prototype.getText = function () {
        // CodeMirror.getValue() always returns text with LF line endings; fix up to match line
        // endings preferred by the document, if necessary
        var codeMirrorText = this.editor.getText();
        if (this._lineEndings === FileUtils.LINE_ENDINGS_LF) {
            return codeMirrorText;
        } else {
            return codeMirrorText.replace(/\n/g, "\r\n");
        }
    };
    
    /**
     * Sets the contents of the document. Treated as an edit. Line endings will be rewritten to
     * match the document's current line-ending style.
     * @param {!string} text The text to replace the contents of the document with.
     */
    Document.prototype.setText = function (text) {
        this.editor.setText(text);
    };
    
    /**
     * Sets the contents of the document. Treated as reloading the document from disk: the document
     * will be marked clean with a new timestamp, the undo/redo history is cleared, and we re-check
     * the text's line-ending style.
     * @param {!string} text The text to replace the contents of the document with.
     * @param {!Date} newTimestamp Timestamp of file at the time we read its new contents from disk.
     */
    Document.prototype.refreshText = function (text, newTimestamp) {
        this.editor.resetText(text);
        
        this._markClean();
        this.diskTimestamp = newTimestamp;
        
        // Re-sniff line-ending style too
        this._lineEndings = FileUtils.sniffLineEndings(text);
        if (!this._lineEndings) {
            this._lineEndings = FileUtils.getPlatformLineEndings();
        }
    };
    
    /**
<<<<<<< HEAD
     * Sets the cursor position in the document.
     * @param {number} line The 0 based line number.
     * @param {number} char The 0 based character position.
     */
    Document.prototype.setCursor = function (line, char) {
        this._editor.setCursor(line, char);
    };

    /**
     * Sets the selection in the document.
     * @param {number} from The 0 based starting char position
     * @param {number} to The 0 based ending char position
     */
    Document.prototype.setSelection = function (from, to) {
        this._editor.setSelection(from, to);
    };
    
    /**
=======
>>>>>>> 3b0a063d
     * @private
     */
    Document.prototype._handleEditorChange = function () {
        // On any change, mark the file dirty. In the future, we should make it so that if you
        // undo back to the last saved state, we mark the file clean.
        var wasDirty = this.isDirty;
        this.isDirty = true;

        // If file just became dirty, notify listeners, and add it to working set (if not already there)
        if (!wasDirty) {
            $(exports).triggerHandler("dirtyFlagChange", this);
            addToWorkingSet(this);
        }
    };
    
    /**
     * @private
     */
    Document.prototype._markClean = function () {
        if (!this.editor) {
            return;
        }

        this.isDirty = false;
        $(exports).triggerHandler("dirtyFlagChange", this);
    };
    
    /** 
     * Called when the document is saved (which currently happens in FileCommandHandlers). Marks the
     * document not dirty and notifies listeners of the save.
     */
    Document.prototype.notifySaved = function () {
        this._markClean();
        $(exports).triggerHandler("documentSaved", this);
        
        // TODO: (issue #295) fetching timestamp async creates race conditions (albeit unlikely ones)
        var thisDoc = this;
        this.file.getMetadata(
            function (metadata) {
                thisDoc.diskTimestamp = metadata.modificationTime;
            },
            function (error) {
                console.log("Error updating timestamp after saving file: " + thisDoc.file.fullPath);
            }
        );
    };
    
    /* (pretty toString(), to aid debugging) */
    Document.prototype.toString = function () {
        return "[Document " + this.file.fullPath + " " + (this.isDirty ? "(dirty!)" : "(clean)") + "]";
    };
    
    
    /**
     * @private
     * Preferences callback. Saves the document file paths for the working set.
     */
    function _savePreferences(storage) {
        // save the working set file paths
        var files       = [],
            isActive    = false,
            workingSet  = getWorkingSet(),
            currentDoc  = getCurrentDocument();

        workingSet.forEach(function (value, index) {
            // flag the currently active editor
            isActive = (value === currentDoc);

            files.push({
                file: value.file.fullPath,
                active: isActive
            });
        });

        storage.files = files;
    }

    /**
     * @private
     * Initializes the working set.
     */
    function _init() {
        var prefs       = PreferencesManager.getPreferences(PREFERENCES_CLIENT_ID);

        if (!prefs.files) {
            return;
        }

        var projectRoot = ProjectManager.getProjectRoot(),
            filesToOpen = [],
            activeFile;

        // in parallel, check if files exist
        // TODO: (issue #298) delay this check until it becomes the current document?
        function checkOneFile(value, index) {
            var oneFileResult = new $.Deferred();
            
            // check if the file still exists (not an error if it doesn't, though)
            projectRoot.getFile(value.file, {},
                function (fileEntry) {
                    // maintain original sequence
                    filesToOpen[index] = fileEntry;

                    if (value.active) {
                        activeFile = fileEntry;
                    }
                    oneFileResult.resolve();
                },
                function (error) {
                    filesToOpen[index] = null;
                    oneFileResult.resolve();
                });
            
            return oneFileResult;
        }

        var result = Async.doInParallel(prefs.files, checkOneFile, false);

        result.done(function () {
            var activeDoc,
                doc;

            // Add all existing files to the working set
            filesToOpen.forEach(function (value, index) {
                if (value) {
                    doc = new Document(value);
                    addToWorkingSet(doc);

                    if (value === activeFile) {
                        activeDoc = doc;
                    }
                }
            });

            // Initialize the active editor
            if (!activeDoc && _workingSet.length > 0) {
                activeDoc = _workingSet[0];
            }

            if (activeDoc) {
                CommandManager.execute(Commands.FILE_OPEN, { fullPath: activeDoc.file.fullPath });
            }
        });
    }


    // Define public API
    exports.Document = Document;
    exports.getCurrentDocument = getCurrentDocument;
    exports.getDocumentForPath = getDocumentForPath;
    exports.getDocumentForFile = getDocumentForFile;
    exports.getDocumentContents = getDocumentContents;
    exports.getWorkingSet = getWorkingSet;
    exports.findInWorkingSet = findInWorkingSet;
    exports.getAllOpenDocuments = getAllOpenDocuments;
    exports.showInEditor = showInEditor;
    exports.addToWorkingSet = addToWorkingSet;
    exports.closeDocument = closeDocument;
    exports.closeAll = closeAll;

    // Register preferences callback
    PreferencesManager.addPreferencesClient(PREFERENCES_CLIENT_ID, _savePreferences, this);

    // Initialize after ProjectManager is loaded
    $(ProjectManager).on("initializeComplete", function (event, projectRoot) {
        _init();
    });
});<|MERGE_RESOLUTION|>--- conflicted
+++ resolved
@@ -441,7 +441,6 @@
     };
     
     /**
-<<<<<<< HEAD
      * Sets the cursor position in the document.
      * @param {number} line The 0 based line number.
      * @param {number} char The 0 based character position.
@@ -449,19 +448,18 @@
     Document.prototype.setCursor = function (line, char) {
         this._editor.setCursor(line, char);
     };
-
-    /**
-     * Sets the selection in the document.
-     * @param {number} from The 0 based starting char position
-     * @param {number} to The 0 based ending char position
-     */
-    Document.prototype.setSelection = function (from, to) {
-        this._editor.setSelection(from, to);
-    };
-    
-    /**
-=======
->>>>>>> 3b0a063d
+  
+    
+    /**
+     * Sets the cursor position in the document.
+     * @param {number} line The 0 based line number.
+     * @param {number} char The 0 based character position.
+     */
+    Document.prototype.setCursor = function (line, char) {
+        this._editor.setCursor(line, char);
+    };
+    
+    /**
      * @private
      */
     Document.prototype._handleEditorChange = function () {
