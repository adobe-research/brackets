--- conflicted
+++ resolved
@@ -762,14 +762,9 @@
         menu = addMenu(Strings.VIEW_MENU, AppMenuBar.VIEW_MENU);
         menu.addMenuItem(Commands.VIEW_HIDE_SIDEBAR,        "Ctrl-Shift-H");
         menu.addMenuDivider();
-<<<<<<< HEAD
-        menu.addMenuItem(Commands.VIEW_INCREASE_FONT_SIZE,  [{key: "Ctrl-=", displayKey: "Ctrl-+"}]);
-        menu.addMenuItem(Commands.VIEW_DECREASE_FONT_SIZE,  [{key: "Ctrl--", displayKey: "Ctrl-\u2212"}]);
-=======
-        menu.addMenuItem("menu-view-increase-font",      Commands.VIEW_INCREASE_FONT_SIZE, [{key: "Ctrl-=", displayKey: "Ctrl-+"}]);
-        menu.addMenuItem("menu-view-decrease-font",      Commands.VIEW_DECREASE_FONT_SIZE, [{key: "Ctrl--", displayKey: "Ctrl-\u2212"}]);
-        menu.addMenuItem("menu-view-restore-font",       Commands.VIEW_RESTORE_FONT_SIZE, "Ctrl-0");
->>>>>>> 9057502f
+        menu.addMenuItem(Commands.VIEW_INCREASE_FONT_SIZE, [{key: "Ctrl-=", displayKey: "Ctrl-+"}]);
+        menu.addMenuItem(Commands.VIEW_DECREASE_FONT_SIZE, [{key: "Ctrl--", displayKey: "Ctrl-\u2212"}]);
+        menu.addMenuItem(Commands.VIEW_RESTORE_FONT_SIZE, "Ctrl-0");
 
         /*
          * Navigate menu
