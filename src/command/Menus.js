--- conflicted
+++ resolved
@@ -73,11 +73,6 @@
             return function () {
                 // TODO TY: should flash menu here on Mac
                 //console.log(commandStr);
-<<<<<<< HEAD
-
-                //EditorManager.focusEditor();
-=======
->>>>>>> 69e71a6f
                 CommandManager.execute(commandStr);
             };
         }
@@ -126,11 +121,6 @@
             e.preventDefault();
         });
 
-<<<<<<< HEAD
-=======
-
-        
->>>>>>> 69e71a6f
 // Other debug menu items
 //            $("#menu-debug-wordwrap").click(function() {
 //                editor.setOption("lineWrapping", !(editor.getOption("lineWrapping")));
