/*
 * Copyright (c) 2012 Adobe Systems Incorporated. All rights reserved.
 *  
 * Permission is hereby granted, free of charge, to any person obtaining a
 * copy of this software and associated documentation files (the "Software"), 
 * to deal in the Software without restriction, including without limitation 
 * the rights to use, copy, modify, merge, publish, distribute, sublicense, 
 * and/or sell copies of the Software, and to permit persons to whom the 
 * Software is furnished to do so, subject to the following conditions:
 *  
 * The above copyright notice and this permission notice shall be included in
 * all copies or substantial portions of the Software.
 *  
 * THE SOFTWARE IS PROVIDED "AS IS", WITHOUT WARRANTY OF ANY KIND, EXPRESS OR
 * IMPLIED, INCLUDING BUT NOT LIMITED TO THE WARRANTIES OF MERCHANTABILITY, 
 * FITNESS FOR A PARTICULAR PURPOSE AND NONINFRINGEMENT. IN NO EVENT SHALL THE
 * AUTHORS OR COPYRIGHT HOLDERS BE LIABLE FOR ANY CLAIM, DAMAGES OR OTHER 
 * LIABILITY, WHETHER IN AN ACTION OF CONTRACT, TORT OR OTHERWISE, ARISING 
 * FROM, OUT OF OR IN CONNECTION WITH THE SOFTWARE OR THE USE OR OTHER 
 * DEALINGS IN THE SOFTWARE.
 * 
 */


/*jslint vars: true, plusplus: true, devel: true, nomen: true, indent: 4, maxerr: 50 */
/*global define, $, brackets, PathUtils, window */

define(function (require, exports, module) {
    "use strict";
    
    require("thirdparty/path-utils/path-utils.min");
    
    // Load dependent modules
    var CommandManager      = require("command/CommandManager"),
        Commands            = require("command/Commands"),
        KeyBindingManager   = require("command/KeyBindingManager"),
        NativeFileSystem    = require("file/NativeFileSystem").NativeFileSystem,
        ProjectManager      = require("project/ProjectManager"),
        DocumentManager     = require("document/DocumentManager"),
        EditorManager       = require("editor/EditorManager"),
        FileUtils           = require("file/FileUtils"),
        StringUtils         = require("utils/StringUtils"),
        Async               = require("utils/Async"),
        Dialogs             = require("widgets/Dialogs"),
        Strings             = require("strings"),
        PreferencesManager  = require("preferences/PreferencesManager"),
        PerfUtils           = require("utils/PerfUtils");
    
    /**
     * Handlers for commands related to document handling (opening, saving, etc.)
     */
    
    /** @type {jQueryObject} Container for label shown above editor; must be an inline element */
    var _$title = null;
    /** @type {jQueryObject} Container for dirty dot; must be an inline element */
    var _$dirtydot = null;
    /** @type {jQueryObject} Container for _$title; need not be an inline element */
    var _$titleWrapper = null;
    /** @type {string} Label shown above editor for current document: filename and potentially some of its path */
    var _currentTitlePath = null;
    
    /** @type {jQueryObject} Container for _$titleWrapper; if changing title changes this element's height, must kick editor to resize */
    var _$titleContainerToolbar = null;
    /** @type {Number} Last known height of _$titleContainerToolbar */
    var _lastToolbarHeight = null;
    
    function updateTitle() {
        var currentDoc = DocumentManager.getCurrentDocument();
        if (currentDoc) {
            _$title.text(_currentTitlePath);
            _$title.attr("title", currentDoc.file.fullPath);
            // dirty dot is always in DOM so layout doesn't change, and visibility is toggled
            _$dirtydot.css("visibility", (currentDoc.isDirty) ? "visible" : "hidden");
        } else {
            _$title.text("");
            _$title.attr("title", "");
            _$dirtydot.css("visibility", "hidden");
        }
        
        // Set _$titleWrapper to a fixed width just large enough to accomodate _$title. This seems equivalent to what
        // the browser would do automatically, but the CSS trick we use for layout requires _$titleWrapper to have a
        // fixed width set on it (see the "#main-toolbar.toolbar" CSS rule for details).
        _$titleWrapper.css("width", "");
        var newWidth = _$title.width();
        _$titleWrapper.css("width", newWidth);
        
        // Changing the width of the title may cause the toolbar layout to change height, which needs to resize the
        // editor beneath it (toolbar changing height due to window resize is already caught by EditorManager).
        var newToolbarHeight = _$titleContainerToolbar.height();
        if (_lastToolbarHeight !== newToolbarHeight) {
            _lastToolbarHeight = newToolbarHeight;
            EditorManager.resizeEditor();
        }
    }
    
    function handleCurrentDocumentChange() {
        var newDocument = DocumentManager.getCurrentDocument();
        var perfTimerName = PerfUtils.markStart("DocumentCommandHandlers._onCurrentDocumentChange():\t" + (!newDocument || newDocument.file.fullPath));
        
        if (newDocument) {
            var fullPath = newDocument.file.fullPath;
    
            // In the main toolbar, show the project-relative path (if the file is inside the current project)
            // or the full absolute path (if it's not in the project).
            _currentTitlePath = ProjectManager.makeProjectRelativeIfPossible(fullPath);
            
        } else {
            _currentTitlePath = null;
        }
        
        // Update title text & "dirty dot" display
        updateTitle();

        PerfUtils.addMeasurement(perfTimerName);
    }
    
    function handleDirtyChange(event, changedDoc) {
        var currentDoc = DocumentManager.getCurrentDocument();
        
        if (currentDoc && changedDoc.file.fullPath === currentDoc.file.fullPath) {
            updateTitle();
        }
    }

    /**
     * @private
     * Creates a document and displays an editor for the specified file path.
     * @param {!string} fullPath
     * @return {$.Promise} a jQuery promise that will be resolved with a
     *  document for the specified file path, or rejected if the file can not be read.
     */
    function doOpen(fullPath) {
        var result = new $.Deferred();

        if (!fullPath) {
            console.log("doOpen() called without fullPath");
            result.reject();
<<<<<<< HEAD
        } else {
            var perfTimerName = PerfUtils.markStart("Open File:\t" + fullPath);
            result.always(function () {
                PerfUtils.addMeasurement(perfTimerName);
=======
            return promise;
        }
        
        PerfUtils.markStart(PerfUtils.OPEN_FILE);
        result.always(function () {
            PerfUtils.addMeasurement(PerfUtils.OPEN_FILE);
        });
        
        // Load the file if it was never open before, and then switch to it in the UI
        DocumentManager.getDocumentForPath(fullPath)
            .done(function (doc) {
                DocumentManager.setCurrentDocument(doc);
                result.resolve(doc);
            })
            .fail(function (fileError) {
                FileUtils.showFileOpenError(fileError.code, fullPath).done(function () {
                    // For performance, we do lazy checking of file existence, so it may be in working set
                    DocumentManager.removeFromWorkingSet(new NativeFileSystem.FileEntry(fullPath));
                    EditorManager.focusEditor();
                    result.reject();
                });
>>>>>>> 2b136fc3
            });
            
            // Load the file if it was never open before, and then switch to it in the UI
            DocumentManager.getDocumentForPath(fullPath)
                .done(function (doc) {
                    DocumentManager.setCurrentDocument(doc);
                    result.resolve(doc);
                })
                .fail(function (fileError) {
                    FileUtils.showFileOpenError(fileError.code, fullPath).done(function () {
                        EditorManager.focusEditor();
                        result.reject();
                    });
                });
        }

        return result.promise();
    }
    
    /**
     * @private
     * Used to track the default directory for the file open dialog
     */
    var _defaultOpenDialogFullPath = null;
    
    /**
     * @private
     * Creates a document and displays an editor for the specified file path. 
     * If no path is specified, a file prompt is provided for input.
     * @param {?string} fullPath - The path of the file to open; if it's null we'll prompt for it
     * @return {$.Promise} a jQuery promise that will be resolved with a new 
     *  document for the specified file path, or rejected if the file can not be read.
     */
    function _doOpenWithOptionalPath(fullPath) {
        var result;
        if (!fullPath) {
            // Create placeholder deferred
            result = new $.Deferred();
            
            //first time through, default to the current project path
            if (!_defaultOpenDialogFullPath) {
                _defaultOpenDialogFullPath = ProjectManager.getProjectRoot().fullPath;
            }
            // Prompt the user with a dialog
            NativeFileSystem.showOpenDialog(true, false, Strings.OPEN_FILE, _defaultOpenDialogFullPath,
                null, function (paths) {
                    var i;
                    
                    if (paths.length > 0) {
                        // Add all files to the working set without verifying that
                        // they still exist on disk (for faster opening)
                        var filesToOpen = [];
                        paths.forEach(function (file) {
                            filesToOpen.push(new NativeFileSystem.FileEntry(file));
                        });
                        DocumentManager.addListToWorkingSet(filesToOpen);
                        
                        doOpen(paths[paths.length - 1])
                            .done(function (doc) {
                                var url = PathUtils.parseUrl(doc.file.fullPath);
                                //reconstruct the url but use the directory and stop there
                                _defaultOpenDialogFullPath = url.protocol + url.doubleSlash + url.authority + url.directory;
                                
                                DocumentManager.addToWorkingSet(doc.file);
                            })
                            // Send the resulting document that was opened
                            .pipe(result.resolve, result.reject);
                    } else {
                        // Reject if the user canceled the dialog
                        result.reject();
                    }
                });
        } else {
            result = doOpen(fullPath);
        }
        
        return result.promise();
    }

    /**
     * Opens the given file and makes it the current document. Does NOT add it to the working set.
     * @param {!{fullPath:string}} Params for FILE_OPEN command
     */
    function handleFileOpen(commandData) {
        var fullPath = null;
        if (commandData) {
            fullPath = commandData.fullPath;
        }
        
        return _doOpenWithOptionalPath(fullPath)
            .always(EditorManager.focusEditor);
    }

    /**
     * Opens the given file, makes it the current document, AND adds it to the working set.
     * @param {!{fullPath:string}} Params for FILE_OPEN command
     */
    function handleFileAddToWorkingSet(commandData) {
        return handleFileOpen(commandData).done(function (doc) {
            // addToWorkingSet is synchronous
            DocumentManager.addToWorkingSet(doc.file);
        });
    }

    /**
     * @private
     * Ensures the suggested file name doesn't already exit.
     * @param {string} dir  The directory to use
     * @param {string} baseFileName  The base to start with, "-n" will get appened to make unique
     * @param {string} fileExt  The file extension
     * @return {$.Promise} a jQuery promise that will be resolved with a unique name starting with 
     *   the given base name
     */
    function _getUntitledFileSuggestion(dir, baseFileName, fileExt) {
        var result = new $.Deferred();
        var suggestedName = baseFileName + fileExt;
        var dirEntry = new NativeFileSystem.DirectoryEntry(dir);

        result.progress(function attemptNewName(suggestedName, nextIndexToUse) {
            if (nextIndexToUse > 99) {
                //we've tried this enough
                result.reject();
                return;
            }

            //check this name
            dirEntry.getFile(
                suggestedName,
                {},
                function successCallback(entry) {
                    //file exists, notify to the next progress
                    result.notify(baseFileName + "-" + nextIndexToUse + fileExt, nextIndexToUse + 1);
                },
                function errorCallback(error) {
                    //most likely error is FNF, user is better equiped to handle the rest
                    result.resolve(suggestedName);
                }
            );
        });

        //kick it off
        result.notify(baseFileName + fileExt, 1);

        return result.promise();
    }

    /**
     * Prevents re-entrancy into handleFileNewInProject()
     *
     * handleFileNewInProject() first prompts the user to name a file and then asynchronously writes the file when the
     * filename field loses focus. This boolean prevent additional calls to handleFileNewInProject() when an existing
     * file creation call is outstanding
     */
    var fileNewInProgress = false;

    function handleFileNewInProject() {

        if (fileNewInProgress) {
            ProjectManager.forceFinishRename();
            return;
        }
        fileNewInProgress = true;

        // Determine the directory to put the new file
        // If a file is currently selected, put it next to it.
        // If a directory is currently selected, put it in it.
        // If nothing is selected, put it at the root of the project
        var baseDir,
            selected = ProjectManager.getSelectedItem() || ProjectManager.getProjectRoot();
        
        baseDir = selected.fullPath;
        if (selected.isFile) {
            baseDir = baseDir.substr(0, baseDir.lastIndexOf("/"));
        }
        
        // Create the new node. The createNewItem function does all the heavy work
        // of validating file name, creating the new file and selecting.
        var deferred = _getUntitledFileSuggestion(baseDir, "Untitled", ".js");
        var createWithSuggestedName = function (suggestedName) {
            ProjectManager.createNewItem(baseDir, suggestedName, false)
                .pipe(deferred.resolve, deferred.reject, deferred.notify)
                .always(function () { fileNewInProgress = false; });
        };

        deferred.done(createWithSuggestedName);
        deferred.fail(function createWithDefault() { createWithSuggestedName("Untitled.js"); });
        return deferred;
    }
    
    function showSaveFileError(code, path) {
        return Dialogs.showModalDialog(
            Dialogs.DIALOG_ID_ERROR,
            Strings.ERROR_SAVING_FILE_TITLE,
            StringUtils.format(
                Strings.ERROR_SAVING_FILE,
                StringUtils.htmlEscape(path),
                FileUtils.getFileErrorString(code)
            )
        );
    }
    
    /** Note: if there is an error, the promise is not rejected until the user has dimissed the dialog */
    function doSave(docToSave) {
        var result = new $.Deferred();
        
        function handleError(error, fileEntry) {
            showSaveFileError(error.code, fileEntry.fullPath)
                .always(function () {
                    result.reject(error);
                });
        }
            
        if (docToSave && docToSave.isDirty) {
            var fileEntry = docToSave.file;
            var writeError = false;
            
            fileEntry.createWriter(
                function (writer) {
                    writer.onwriteend = function () {
                        // Per spec, onwriteend is called after onerror too
                        if (!writeError) {
                            docToSave.notifySaved();
                            result.resolve();
                        }
                    };
                    writer.onerror = function (error) {
                        writeError = true;
                        handleError(error, fileEntry);
                    };

                    // We don't want normalized line endings, so it's important to pass true to getText()
                    writer.write(docToSave.getText(true));
                },
                function (error) {
                    handleError(error, fileEntry);
                }
            );
        } else {
            result.resolve();
        }
        result.always(function () {
            EditorManager.focusEditor();
        });
        return result.promise();
    }
    
    /**
     * Saves the given file. If no file specified, assumes the current document.
     * @param {?{doc: Document}} commandData  Document to close, or null
     * @return {$.Promise} a promise that is resolved after the save completes
     */
    function handleFileSave(commandData) {
        // Default to current document if doc is null
        var doc = null;
        if (commandData) {
            doc = commandData.doc;
        }
        if (!doc) {
            var focusedEditor = EditorManager.getFocusedEditor();
            
            if (focusedEditor) {
                doc = focusedEditor.document;
            }
            
            // doc may still be null, e.g. if no editors are open, but doSave() does a null check on
            // doc and makes sure the document is dirty before saving.
        }
        
        return doSave(doc);
    }
    
    /**
     * Saves all unsaved documents. Returns a Promise that will be resolved once ALL the save
     * operations have been completed. If ANY save operation fails, an error dialog is immediately
     * shown and the other files wait to save until it is dismissed; after all files have been
     * processed, the Promise is rejected if any ONE save operation failed.
     *
     * @return {$.Promise}
     */
    function saveAll() {
        // Do in serial because doSave shows error UI for each file, and we don't want to stack
        // multiple dialogs on top of each other
        return Async.doSequentially(
            DocumentManager.getWorkingSet(),
            function (file) {
                var doc = DocumentManager.getOpenDocumentForPath(file.fullPath);
                if (doc) {
                    return doSave(doc);
                } else {
                    // working set entry that was never actually opened - ignore
                    return (new $.Deferred()).resolve().promise();
                }
            },
            false
        );
    }
    
    /**
     * Reverts the Document to the current contents of its file on disk. Discards any unsaved changes
     * in the Document.
     * @param {Document} doc
     * @return {$.Promise} a Promise that's resolved when done, or rejected with a FileError if the
     *      file cannot be read (after showing an error dialog to the user).
     */
    function doRevert(doc) {
        var result = new $.Deferred();
        
        FileUtils.readAsText(doc.file)
            .done(function (text, readTimestamp) {
                doc.refreshText(text, readTimestamp);
                result.resolve();
            })
            .fail(function (error) {
                FileUtils.showFileOpenError(error.code, doc.file.fullPath)
                    .always(function () {
                        result.reject(error);
                    });
            });
        
        return result.promise();
    }
    

    /**
     * Closes the specified file: removes it from the working set, and closes the main editor if one
     * is open. Prompts user about saving changes first, if document is dirty.
     *
     * @param {?{file: FileEntry, promptOnly:boolean}} commandData  Optional bag of arguments:
     *      file - File to close; assumes the current document if not specified.
     *      promptOnly - If true, only displays the relevant confirmation UI and does NOT actually
     *          close the document. This is useful when chaining file-close together with other user
     *          prompts that may be cancelable.
     * @return {$.Promise} a promise that is resolved when the file is closed, or if no file is open.
     *      FUTURE: should we reject the promise if no file is open?
     */
    function handleFileClose(commandData) {
        // If not specified, file defaults to null; promptOnly defaults to falsy
        var file       = commandData && commandData.file,
            promptOnly = commandData && commandData.promptOnly;
        
        // utility function for handleFileClose: closes document & removes from working set
        function doClose(file) {
            if (!promptOnly) {
                // This selects a different document if the working set has any other options
                DocumentManager.closeFullEditor(file);
            
                EditorManager.focusEditor();
            }
        }
        
        
        var result = new $.Deferred(), promise = result.promise();
        
        // Default to current document if doc is null
        if (!file) {
            if (DocumentManager.getCurrentDocument()) {
                file = DocumentManager.getCurrentDocument().file;
            }
        }
        
        // No-op if called when nothing is open; TODO: (issue #273) should command be grayed out instead?
        if (!file) {
            result.resolve();
            return promise;
        }
        
        var doc = DocumentManager.getOpenDocumentForPath(file.fullPath);
        
        if (doc && doc.isDirty) {
            // Document is dirty: prompt to save changes before closing
            var filename = PathUtils.parseUrl(doc.file.fullPath).filename;
            
            Dialogs.showModalDialog(
                Dialogs.DIALOG_ID_SAVE_CLOSE,
                Strings.SAVE_CLOSE_TITLE,
                StringUtils.format(Strings.SAVE_CLOSE_MESSAGE, StringUtils.htmlEscape(filename))
            ).done(function (id) {
                if (id === Dialogs.DIALOG_BTN_CANCEL) {
                    result.reject();
                } else if (id === Dialogs.DIALOG_BTN_OK) {
                    // "Save" case: wait until we confirm save has succeeded before closing
                    doSave(doc)
                        .done(function () {
                            doClose(file);
                            result.resolve();
                        })
                        .fail(function () {
                            result.reject();
                        });
                } else {
                    // "Don't Save" case: even though we're closing the main editor, other views of
                    // the Document may remain in the UI. So we need to revert the Document to a clean
                    // copy of whatever's on disk.
                    doClose(file);
                    
                    // Only reload from disk if we've executed the Close for real,
                    // *and* if at least one other view still exists
                    if (!promptOnly && DocumentManager.getOpenDocumentForPath(file.fullPath)) {
                        doRevert(doc)
                            .pipe(result.resolve, result.reject);
                    } else {
                        result.resolve();
                    }
                }
            });
            result.always(function () {
                EditorManager.focusEditor();
            });
        } else {
            // File is not open, or IS open but Document not dirty: close immediately
            doClose(file);
            EditorManager.focusEditor();
            result.resolve();
        }
        return promise;
    }
    
    /**
     * Closes all open documents; equivalent to calling handleFileClose() for each document, except
     * that unsaved changes are confirmed once, in bulk.
     * @param {?{promptOnly: boolean}}  If true, only displays the relevant confirmation UI and does NOT
     *          actually close any documents. This is useful when chaining close-all together with
     *          other user prompts that may be cancelable.
     * @return {$.Promise} a promise that is resolved when all files are closed
     */
    function handleFileCloseAll(commandData) {
        var result = new $.Deferred();
        
        var unsavedDocs = [];
        DocumentManager.getWorkingSet().forEach(function (file) {
            var doc = DocumentManager.getOpenDocumentForPath(file.fullPath);
            if (doc && doc.isDirty) {
                unsavedDocs.push(doc);
            }
        });
        
        if (unsavedDocs.length === 0) {
            // No unsaved changes, so we can proceed without a prompt
            result.resolve();
            
        } else if (unsavedDocs.length === 1) {
            // Only one unsaved file: show the usual single-file-close confirmation UI
            var fileCloseArgs = { file: unsavedDocs[0].file, promptOnly: commandData.promptOnly };

            handleFileClose(fileCloseArgs).done(function () {
                // still need to close any other, non-unsaved documents
                result.resolve();
            }).fail(function () {
                result.reject();
            });
            
        } else {
            // Multiple unsaved files: show a single bulk prompt listing all files
            var message = Strings.SAVE_CLOSE_MULTI_MESSAGE;
            
            message += "<ul>";
            unsavedDocs.forEach(function (doc) {
                message += "<li><span class='dialog-filename'>"
                    + StringUtils.htmlEscape(ProjectManager.makeProjectRelativeIfPossible(doc.file.fullPath))
                    + "</span></li>";
            });
            message += "</ul>";
            
            Dialogs.showModalDialog(
                Dialogs.DIALOG_ID_SAVE_CLOSE,
                Strings.SAVE_CLOSE_TITLE,
                message
            ).done(function (id) {
                if (id === Dialogs.DIALOG_BTN_CANCEL) {
                    result.reject();
                } else if (id === Dialogs.DIALOG_BTN_OK) {
                    // Save all unsaved files, then if that succeeds, close all
                    saveAll().done(function () {
                        result.resolve();
                    }).fail(function () {
                        result.reject();
                    });
                } else {
                    // "Don't Save" case--we can just go ahead and close all  files.
                    result.resolve();
                }
            });
        }
        
        // If all the unsaved-changes confirmations pan out above, then go ahead & close all editors
        // NOTE: this still happens before any done() handlers added by our caller, because jQ
        // guarantees that handlers run in the order they are added.
        result.done(function () {
            if (!commandData || !commandData.promptOnly) {
                DocumentManager.closeAll();
            }
        });
        
        return result.promise();
    }
    
    /**
    * @private - tracks our closing state if we get called again
    */
    var _windowGoingAway = false;
    
    /**
    * @private
    * Common implementation for close/quit/reload which all mostly
    * the same except for the final step
    */
    function _handleWindowGoingAway(commandData, postCloseHandler, failHandler) {
        if (_windowGoingAway) {
            //if we get called back while we're closing, then just return
            return (new $.Deferred()).resolve().promise();
        }
        
        //prevent the default action of closing the window until we can save all the files
        if (commandData && commandData.evt && commandData.evt.cancelable) {
            commandData.evt.preventDefault();
        }

        return CommandManager.execute(Commands.FILE_CLOSE_ALL, { promptOnly: true })
            .done(function () {
                _windowGoingAway = true;
                PreferencesManager.savePreferences();
                postCloseHandler();
            })
            .fail(function () {
                if (failHandler) {
                    failHandler();
                }
            });
    }
    
    /** Confirms any unsaved changes, then closes the window */
    function handleFileCloseWindow(commandData) {
        return _handleWindowGoingAway(
            commandData,
            function () {
                window.close();
            },
            function () {
                // if fail, tell the app to abort any pending quit operation.
                // TODO: remove this if statement when we move to the new CEF3 shell
                if (brackets.app.abortQuit) {
                    brackets.app.abortQuit();
                }
            }
        );
    }
    
    /** Closes the window, then quits the app */
    function handleFileQuit(commandData) {
        return _handleWindowGoingAway(
            commandData,
            function () {
                brackets.app.quit();
            },
            function () {
                // if fail, don't exit: user canceled (or asked us to save changes first, but we failed to do so)
                // TODO: remove this if statement when we move to the new CEF3 shell
                if (brackets.app.abortQuit) {
                    brackets.app.abortQuit();
                }
            }
        );
    }

    /** Does a full reload of the browser window */
    function handleFileReload(commandData) {
        return _handleWindowGoingAway(commandData, function () {
            window.location.reload();
        });
    }
    
    
    /** Are we already listening for a keyup to call detectDocumentNavEnd()? */
    var _addedNavKeyHandler = false;
    
    /**
     * When the Ctrl key is released, if we were in the middle of a next/prev document navigation
     * sequence, now is the time to end it and update the MRU order. If we allowed the order to update
     * on every next/prev increment, the 1st & 2nd entries would just switch places forever and we'd
     * never get further down the list.
     * @param {jQueryEvent} event Key-up event
     */
    function detectDocumentNavEnd(event) {
        if (event.keyCode === 17) {  // Ctrl key
            DocumentManager.finalizeDocumentNavigation();
            
            _addedNavKeyHandler = false;
            $(window.document.body).off("keyup", detectDocumentNavEnd);
        }
    }
    
    /** Navigate to the next/previous (MRU) document. Don't update MRU order yet */
    function goNextPrevDoc(inc) {
        var file = DocumentManager.getNextPrevFile(inc);
        if (file) {
            DocumentManager.beginDocumentNavigation();
            CommandManager.execute(Commands.FILE_OPEN, { fullPath: file.fullPath });
            
            // Listen for ending of Ctrl+Tab sequence
            if (!_addedNavKeyHandler) {
                _addedNavKeyHandler = true;
                $(window.document.body).keyup(detectDocumentNavEnd);
            }
        }
    }
    
    function handleGoNextDoc() {
        goNextPrevDoc(+1);
    }
    function handleGoPrevDoc() {
        goNextPrevDoc(-1);
    }
    

    function init($titleContainerToolbar) {
        _$titleContainerToolbar = $titleContainerToolbar;
        _$titleWrapper = $(".title-wrapper", _$titleContainerToolbar);
        _$title = $(".title", _$titleWrapper);
        _$dirtydot = $(".dirty-dot", _$titleWrapper);

        // Register global commands
        CommandManager.register(Strings.CMD_FILE_OPEN,          Commands.FILE_OPEN, handleFileOpen);
        CommandManager.register(Strings.CMD_ADD_TO_WORKING_SET, Commands.FILE_ADD_TO_WORKING_SET, handleFileAddToWorkingSet);
        // TODO: (issue #274) For now, hook up File > New to the "new in project" handler. Eventually
        // File > New should open a new blank tab, and handleFileNewInProject should
        // be called from a "+" button in the project
        CommandManager.register(Strings.CMD_FILE_NEW,           Commands.FILE_NEW, handleFileNewInProject);
        CommandManager.register(Strings.CMD_FILE_SAVE,          Commands.FILE_SAVE, handleFileSave);

        CommandManager.register(Strings.CMD_FILE_CLOSE,         Commands.FILE_CLOSE, handleFileClose);
        CommandManager.register(Strings.CMD_FILE_CLOSE_ALL,     Commands.FILE_CLOSE_ALL, handleFileCloseAll);
        CommandManager.register(Strings.CMD_CLOSE_WINDOW,       Commands.FILE_CLOSE_WINDOW, handleFileCloseWindow);
        CommandManager.register(Strings.CMD_QUIT,               Commands.FILE_QUIT, handleFileQuit);
        CommandManager.register(Strings.CMD_REFRESH_WINDOW,     Commands.DEBUG_REFRESH_WINDOW, handleFileReload);
        CommandManager.register(Strings.CMD_NEXT_DOC,           Commands.NAVIGATE_NEXT_DOC, handleGoNextDoc);
        CommandManager.register(Strings.CMD_PREV_DOC,           Commands.NAVIGATE_PREV_DOC, handleGoPrevDoc);

        KeyBindingManager.addBinding(Commands.NAVIGATE_NEXT_DOC, [{key: "Ctrl-Tab",   platform: "win"},
                                                                    {key: "Ctrl-Tab",  platform:  "mac"}]);
        KeyBindingManager.addBinding(Commands.NAVIGATE_PREV_DOC, [{key: "Ctrl-Shift-Tab",   platform: "win"},
                                                                    {key: "Ctrl-Shift-Tab",  platform:  "mac"}]);
        
        // Listen for changes that require updating the editor titlebar
        $(DocumentManager).on("dirtyFlagChange", handleDirtyChange);
        $(DocumentManager).on("currentDocumentChange", handleCurrentDocumentChange);
    }

    // Define public API
    exports.init = init;
});
<|MERGE_RESOLUTION|>--- conflicted
+++ resolved
@@ -135,34 +135,10 @@
         if (!fullPath) {
             console.log("doOpen() called without fullPath");
             result.reject();
-<<<<<<< HEAD
         } else {
             var perfTimerName = PerfUtils.markStart("Open File:\t" + fullPath);
             result.always(function () {
                 PerfUtils.addMeasurement(perfTimerName);
-=======
-            return promise;
-        }
-        
-        PerfUtils.markStart(PerfUtils.OPEN_FILE);
-        result.always(function () {
-            PerfUtils.addMeasurement(PerfUtils.OPEN_FILE);
-        });
-        
-        // Load the file if it was never open before, and then switch to it in the UI
-        DocumentManager.getDocumentForPath(fullPath)
-            .done(function (doc) {
-                DocumentManager.setCurrentDocument(doc);
-                result.resolve(doc);
-            })
-            .fail(function (fileError) {
-                FileUtils.showFileOpenError(fileError.code, fullPath).done(function () {
-                    // For performance, we do lazy checking of file existence, so it may be in working set
-                    DocumentManager.removeFromWorkingSet(new NativeFileSystem.FileEntry(fullPath));
-                    EditorManager.focusEditor();
-                    result.reject();
-                });
->>>>>>> 2b136fc3
             });
             
             // Load the file if it was never open before, and then switch to it in the UI
@@ -173,6 +149,8 @@
                 })
                 .fail(function (fileError) {
                     FileUtils.showFileOpenError(fileError.code, fullPath).done(function () {
+                        // For performance, we do lazy checking of file existence, so it may be in working set
+                        DocumentManager.removeFromWorkingSet(new NativeFileSystem.FileEntry(fullPath));
                         EditorManager.focusEditor();
                         result.reject();
                     });
