/*
 * Copyright 2011 Adobe Systems Incorporated. All Rights Reserved.
 */
define(function(require, exports, module) {
    // Load dependent modules
    var CommandManager      = require("CommandManager")
    ,   Commands            = require("Commands")
    ,   NativeFileSystem    = require("NativeFileSystem").NativeFileSystem
    ,   ProjectManager      = require("ProjectManager")
    ,   DocumentManager     = require("DocumentManager")
    ,   EditorManager       = require("EditorManager")
    ,   EditorUtils         = require("EditorUtils")
    ,   Strings             = require("strings");
    ;
     
    /**
     * Handlers for commands related to file handling (opening, saving, etc.)
     */
    
    /** @type {jQueryObject} */
    var _title;
    /** @type {string} */
    var _currentFilePath;  // TODO: eliminate this and just use getCurrentDocument().file.fullPath
    /** @type {string} */
    var _currentTitlePath;
    
    function init(title) {
        _title = title;

        // Register global commands
        CommandManager.register(Commands.FILE_OPEN, handleFileOpen);
		CommandManager.register(Commands.FILE_ADD_TO_WORKING_SET, handleFileAddToWoringSet);
        // TODO: For now, hook up File > New to the "new in project" handler. Eventually
        // File > New should open a new blank tab, and handleFileNewInProject should
        // be called from a "+" button in the project
        CommandManager.register(Commands.FILE_NEW, handleFileNewInProject);
        CommandManager.register(Commands.FILE_SAVE, handleFileSave);
        CommandManager.register(Commands.FILE_CLOSE, handleFileClose);
		
        
        $(DocumentManager).on("dirtyFlagChange", handleDirtyChange);
        $(DocumentManager).on("currentDocumentChange", handleCurrentDocumentChange);
    };

    function handleCurrentDocumentChange(event) {
        var newDocument = DocumentManager.getCurrentDocument();
        
        if (newDocument != null) {
            var fullPath = newDocument.file.fullPath;
    
            _currentFilePath = _currentTitlePath = fullPath;

            // In the main toolbar, show the project-relative path (if the file is inside the current project)
            // or the full absolute path (if it's not in the project).
            _currentTitlePath = ProjectManager.makeProjectRelativeIfPossible(fullPath);
            
        } else {
            _currentFilePath = _currentTitlePath = null;
        }
        
        // Update title text & "dirty dot" display
        updateTitle();
    }
    
    function handleDirtyChange(event, changedDoc) {
        if (changedDoc.file.fullPath == _currentFilePath) {
            updateTitle();
        }
    }

    function updateTitle() {
        var currentDoc = DocumentManager.getCurrentDocument();
        if (currentDoc) {
            _title.text( _currentTitlePath + (currentDoc.isDirty ? " \u2022" : "") );
        } else {
            _title.text("");
        }
    }
	
	function handleFileAddToWoringSet(fullPath){
		handleFileOpen(fullPath);
		DocumentManager.addToWorkingSet(fullPath);
	}

    function handleFileOpen(fullPath) {
        var result = doOpenWithOptionalPath(fullPath);
        result.always(function() {
            EditorManager.focusEditor();
        });
        return result;
    }

    function doOpenWithOptionalPath(fullPath) {
        var result;
        if (!fullPath) {
            // Prompt the user with a dialog
            // TODO: we're relying on this to not be asynchronous--is that safe?
            NativeFileSystem.showOpenDialog(false, false, Strings.OPEN_FILE, ProjectManager.getProjectRoot().fullPath,
                ["htm", "html", "js", "css"], function(files) {
                    if (files.length > 0) {
                        result = doOpen(files[0]);
                        return;
                    }
                });
        }
        else {
            result = doOpen(fullPath);
        }
        if (!result)
            result = (new $.Deferred()).reject();
        return result;
    }

    function doOpen(fullPath) {
        var result = new $.Deferred();
        if (!fullPath) {
            console.log("doOpen() called without fullPath");
            return result.reject();
        }
        
        // TODO: we should implement something like NativeFileSystem.resolveNativeFileSystemURL() (similar
        // to what's in the standard file API) to get a FileEntry, rather than manually constructing it
        var fileEntry = new NativeFileSystem.FileEntry(fullPath);

        var document = DocumentManager.getDocument(fileEntry);
        if (document != null) {
            // File already open - don't need to load it, just switch to it in the UI
            DocumentManager.showInEditor(document);
            result.resolve();
            
        } else {
            // File wasn't open before, so we must load its contents into a new document
            var reader = new NativeFileSystem.FileReader();

            fileEntry.file(function(file) {
                reader.onload = function(event) {
                    // Create a new editor initialized with the file's content, and bind it to a Document
                    var newEditor = EditorManager.createEditor(event.target.result);
                    EditorUtils.setModeFromFileExtension(newEditor, fullPath);
                    document = new DocumentManager.Document(fileEntry, newEditor);
                    
                    // Switch to new document in the UI
                    DocumentManager.showInEditor(document);
                    result.resolve();
                };

                reader.onerror = function(event) {
                    showFileOpenError(event.target.error.code, fullPath);
                    result.reject();
                }

                reader.readAsText(file, "utf8");
            },
            function fileEntry_onerror(event) {
                showFileOpenError(event.target.error.code, fullPath);
                result.reject();
            });
        }

        return result;
    }
    
    function handleFileNewInProject() {
        // Determine the directory to put the new file
        // If a file is currently selected, put it next to it.
        // If a directory is currently selected, put it in it.
        // If nothing is selected, put it at the root of the project
        var baseDir, 
            selected = ProjectManager.getSelectedItem() || ProjectManager.getProjectRoot();
        
        baseDir = selected.fullPath;
        if (selected.isFile) 
            baseDir = baseDir.substr(0, baseDir.lastIndexOf("/"));
        
        // Create the new node. The createNewItem function does all the heavy work
        // of validating file name, creating the new file and selecting.
        // TODO: Use a unique name like Untitled-1, Untitled-2, etc.
        return ProjectManager.createNewItem(baseDir, "Untitled.js", false);
    }
    
    function handleFileSave() {
        var result = new $.Deferred();
        var docToSave = DocumentManager.getCurrentDocument();
        if (docToSave && docToSave.isDirty) {
            // TODO: we should implement something like NativeFileSystem.resolveNativeFileSystemURL() (similar
            // to what's in the standard file API) to get a FileEntry, rather than manually constructing it
            var fileEntry = new NativeFileSystem.FileEntry(_currentFilePath);

            fileEntry.createWriter(
                function(writer) {
                    writer.onwriteend = function() {
                        docToSave.markClean();
                        result.resolve();
                    }
                    writer.onerror = function(event) {
                        showSaveFileError(event.target.error.code, _currentFilePath);
                        result.reject();
                    }

                    // TODO (jasonsj): Blob instead of string
                    writer.write( docToSave.getText() );
                },
                function(event) {
                    showSaveFileError(event.target.error.code, _currentFilePath);
                    result.reject();
                }
            );
        }
        else {
            result.resolve();
        }
        result.always(function() {
            EditorManager.focusEditor();
        });
        return result;
    }

    function handleFileClose() {
        // TODO: quit and open different project should show similar confirmation dialog
        var result = new $.Deferred();
        var docToClose = DocumentManager.getCurrentDocument();
        if (docToClose && docToClose.isDirty) {
            brackets.showModalDialog(
                  brackets.DIALOG_ID_SAVE_CLOSE
                , Strings.SAVE_CLOSE_TITLE
                , Strings.format(Strings.SAVE_CLOSE_MESSAGE, _currentTitlePath)
            ).done(function(id) {
                if (id === brackets.DIALOG_BTN_CANCEL) {
                    result.reject();
                }
                else {
                    if (id === brackets.DIALOG_BTN_OK) {
                        CommandManager
                            .execute(Commands.FILE_SAVE)
                            .done(function() {
                                doCloseWithOptionalPath();
                                result.resolve();
                            })
                            .fail(function() {
                                result.reject();
                            });
                    }
                    else {
                        // This is the "Don't Save" case--we can just go ahead and close the file.
                        doCloseWithOptionalPath();
                        result.resolve();
                    }
                }
            });
            result.always(function() {
                EditorManager.focusEditor();
            });
        }
        else {
            doCloseWithOptionalPath();
            EditorManager.focusEditor();
            result.resolve();
        }
        return result;
    }
	
	function doCloseWithOptionalPath(fullPath) {
		var result;
		if (!fullPath) {
			// default to the file the editor is showing
			fullPath = _currentFilePath;
		}
		else {
			result = doClose(fullPath);
		}
        if (!result)
            result = (new $.Deferred()).reject();
        return result;
		
	}

    function doClose(fullPath) {
        var fileEntry = new NativeFileSystem.FileEntry(fullPath);
        
<<<<<<< HEAD
        DocumentManager.setDocumentIsDirty(fileEntry, false);  // although old doc is going away, we should fix its dirty bit in case anyone hangs onto a ref to it
        
        EditorManager.destroyEditor(fileEntry);
        
        // FIXME: 'closing' via the working-set "X" icon shouldn't call this (unless it happens to
        // also be current doc)
        DocumentManager.closeDocument( fileEntry );
        
        // FIXME: EditorManager should listen for currentDocumentChange so we don't have to poke it manually
		if( DocumentManager.getCurrentDocument().file.fullPath == fullPath ) {
	        var nextDoc = DocumentManager.getCurrentDocument();
	        if (nextDoc)
	            EditorManager.showEditor(nextDoc.file);
        
	        // _currentFilePath = _currentTitlePath = null;
	        // updateTitle();
	        EditorManager.focusEditor();
		}
        
=======
        var docToClose = DocumentManager.getCurrentDocument();
        
        // altho old doc is going away, we should fix its dirty bit in case anyone hangs onto a ref to it
        // TODO: can this be removed?
        docToClose.markClean();
        
        // This selects a different document if the working set has any other options
        DocumentManager.closeDocument(docToClose);
        
        EditorManager.focusEditor();
>>>>>>> 5c115d0a
    }

    function showFileOpenError(code, path) {
        brackets.showModalDialog(
              brackets.DIALOG_ID_ERROR
            , Strings.ERROR_OPENING_FILE_TITLE
            , Strings.format(
                    Strings.ERROR_OPENING_FILE
                  , path
                  , getErrorString(code))
        );
    }

    function showSaveFileError(code, path) {
        brackets.showModalDialog(
              brackets.DIALOG_ID_ERROR
            , Strings.ERROR_SAVING_FILE_TITLE
            , Strings.format(
                    Strings.ERROR_SAVING_FILE
                  , path
                  , getErrorString(code))
        );
    }

    function getErrorString(code) {
        // There are a few error codes that we have specific error messages for. The rest are
        // displayed with a generic "(error N)" message.
        var result;

        if (code == FileError.NOT_FOUND_ERR)
            result = Strings.NOT_FOUND_ERR;
        else if (code == FileError.NOT_READABLE_ERR)
            result = Strings.NOT_READABLE_ERR;
        else if (code == FileError.NO_MODIFICATION_ALLOWED_ERR)
            result = Strings.NO_MODIFICATION_ALLOWED_ERR;
        else
            result = Strings.format(Strings.GENERIC_ERROR, code);

        return result;
    }

    // Define public API
    exports.init = init;
});
<|MERGE_RESOLUTION|>--- conflicted
+++ resolved
@@ -274,30 +274,9 @@
 		
 	}
 
-    function doClose(fullPath) {
-        var fileEntry = new NativeFileSystem.FileEntry(fullPath);
-        
-<<<<<<< HEAD
-        DocumentManager.setDocumentIsDirty(fileEntry, false);  // although old doc is going away, we should fix its dirty bit in case anyone hangs onto a ref to it
-        
-        EditorManager.destroyEditor(fileEntry);
-        
-        // FIXME: 'closing' via the working-set "X" icon shouldn't call this (unless it happens to
-        // also be current doc)
-        DocumentManager.closeDocument( fileEntry );
-        
-        // FIXME: EditorManager should listen for currentDocumentChange so we don't have to poke it manually
-		if( DocumentManager.getCurrentDocument().file.fullPath == fullPath ) {
-	        var nextDoc = DocumentManager.getCurrentDocument();
-	        if (nextDoc)
-	            EditorManager.showEditor(nextDoc.file);
-        
-	        // _currentFilePath = _currentTitlePath = null;
-	        // updateTitle();
-	        EditorManager.focusEditor();
-		}
-        
-=======
+    function doClose() {
+        var fileEntry = new NativeFileSystem.FileEntry(_currentFilePath);
+        
         var docToClose = DocumentManager.getCurrentDocument();
         
         // altho old doc is going away, we should fix its dirty bit in case anyone hangs onto a ref to it
@@ -308,8 +287,8 @@
         DocumentManager.closeDocument(docToClose);
         
         EditorManager.focusEditor();
->>>>>>> 5c115d0a
-    }
+    }
+
 
     function showFileOpenError(code, path) {
         brackets.showModalDialog(
