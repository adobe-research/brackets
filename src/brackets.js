--- conflicted
+++ resolved
@@ -17,10 +17,7 @@
         }
     });
     
-<<<<<<< HEAD
-=======
     // Implements the 'Run Tests' menu to bring up the Jasmine unit test window
->>>>>>> e876e674
     var testWindow = null;
     $("#menu-runtests").click(function(){
         if (!(testWindow === null)) {
