/*
 * Copyright 2011 Adobe Systems Incorporated. All Rights Reserved.
 */

/*jslint vars: true, plusplus: true, devel: true, browser: true, nomen: true, indent: 4, maxerr: 50 */
/*global define: false, brackets: true, $: false, PathUtils: false */

/**
 * brackets is the root of the Brackets codebase. This file pulls in all other modules as
 * dependencies (or dependencies thereof), initializes the UI, and binds global menus & keyboard
 * shortcuts to their Commands.
 *
 * TODO: (issue #264) break out the definition of brackets into a separate module from the application controller logic
 *
 * Unlike other modules, this one can be accessed without an explicit require() because it exposes
 * a global object, window.brackets.
 */
define(function (require, exports, module) {
    'use strict';
    
    // Load dependent non-module scripts
    require("widgets/bootstrap-dropdown");
    require("widgets/bootstrap-modal");
    require("thirdparty/path-utils/path-utils.min");

<<<<<<< HEAD
    // load the live-development plugin
    require("thirdparty/live-development/init");
=======
>>>>>>> e71b0291
    
    // Load dependent modules
    var ProjectManager          = require("ProjectManager"),
        DocumentManager         = require("DocumentManager"),
        EditorManager           = require("EditorManager"),
        InlineEditorProviders   = require("InlineEditorProviders"),
        WorkingSetView          = require("WorkingSetView"),
        FileCommandHandlers     = require("FileCommandHandlers"),
        FileViewController      = require("FileViewController"),
        FileSyncManager         = require("FileSyncManager"),
        KeyBindingManager       = require("KeyBindingManager"),
        KeyMap                  = require("KeyMap"),
        Commands                = require("Commands"),
        CommandManager          = require("CommandManager"),
        CodeHintManager         = require("CodeHintManager"),
        PerfUtils               = require("PerfUtils"),
        FileIndexManager        = require("FileIndexManager"),
        Menus                   = require("Menus");
    
    //Load modules the self-register and just need to get included in the main project
    require("JSLint");
    require("CodeHintManager");
    require("DebugCommandHandlers");

    // Define core brackets namespace if it isn't already defined
    //
    // We can't simply do 'brackets = {}' to define it in the global namespace because
    // we're in "use strict" mode. Most likely, 'window' will always point to the global
    // object when this code is running. However, in case it isn't (e.g. if we're running 
    // inside Node for CI testing) we use this trick to get the global object.
    //
    // Taken from:
    //   http://stackoverflow.com/questions/3277182/how-to-get-the-global-object-in-javascript
    var Fn = Function, global = (new Fn('return this'))();
    if (!global.brackets) {
        global.brackets = {};
    }
    
    // TODO: (issue #265) Make sure the "test" object is not included in final builds
    // All modules that need to be tested from the context of the application
    // must to be added to this object. The unit tests cannot just pull
    // in the modules since they would run in context of the unit test window,
    // and would not have access to the app html/css.
    brackets.test = {
        PreferencesManager      : require("PreferencesManager"),
        ProjectManager          : ProjectManager,
        FileCommandHandlers     : FileCommandHandlers,
        FileViewController      : FileViewController,
        DocumentManager         : DocumentManager,
        Commands                : Commands,
        WorkingSetView          : WorkingSetView,
        CommandManager          : require("CommandManager"),
        FileIndexManager        : FileIndexManager
    };
    
    // Uncomment the following line to force all low level file i/o routines to complete
    // asynchronously. This should only be done for testing/debugging.
    // NOTE: Make sure this line is commented out again before committing!
    //brackets.forceAsyncCallbacks = true;

    // Load native shell when brackets is run in a native shell rather than the browser
    // TODO: (issue #266) load conditionally
    brackets.shellAPI = require("ShellAPI");
    
    brackets.inBrowser = !brackets.hasOwnProperty("fs");
    
    brackets.platform = (global.navigator.platform === "MacIntel" || global.navigator.platform === "MacPPC") ? "mac" : "win";

    brackets.DIALOG_BTN_CANCEL = "cancel";
    brackets.DIALOG_BTN_OK = "ok";
    brackets.DIALOG_BTN_DONTSAVE = "dontsave";
    brackets.DIALOG_CANCELED = "_canceled";

    brackets.DIALOG_ID_ERROR = "error-dialog";
    brackets.DIALOG_ID_SAVE_CLOSE = "save-close-dialog";
    brackets.DIALOG_ID_EXT_CHANGED = "ext-changed-dialog";
    brackets.DIALOG_ID_EXT_DELETED = "ext-deleted-dialog";

    /**
     * General purpose modal dialog. Assumes that:
     * -- the root tag of the dialog is marked with a unique class name (passed as dlgClass), as well as the
     *    classes "template modal hide".
     * -- the HTML for the dialog contains elements with "title" and "message" classes, as well as a number 
     *    of elements with "dialog-button" class, each of which has a "data-button-id".
     *
     * @param {string} dlgClass The class of the dialog node in the HTML.
     * @param {string} title The title of the error dialog. Can contain HTML markup.
     * @param {string} message The message to display in the error dialog. Can contain HTML markup.
     * @return {Deferred} a $.Deferred() that will be resolved with the ID of the clicked button when the dialog
     *     is dismissed. Never rejected.
     */
    brackets.showModalDialog = function (dlgClass, title, message, callback) {
        var result = $.Deferred();
        
        // We clone the HTML rather than using it directly so that if two dialogs of the same
        // type happen to show up, they can appear at the same time. (This is an edge case that
        // shouldn't happen often, but we can't prevent it from happening since everything is
        // asynchronous.)
        // TODO: (issue #258) In future, we should templatize the HTML for the dialogs rather than having 
        // it live directly in the HTML.
        var dlg = $("." + dlgClass + ".template")
            .clone()
            .removeClass("template")
            .addClass("instance")
            .appendTo(document.body);

        // Set title and message
        $(".dialog-title", dlg).html(title);
        $(".dialog-message", dlg).html(message);

        // Pipe dialog-closing notification back to client code
        dlg.one("hidden", function () {
            var buttonId = dlg.data("buttonId");
            if (!buttonId) {    // buttonId will be undefined if closed via Bootstrap's "x" button
                buttonId = brackets.DIALOG_BTN_CANCEL;
            }
            
            // Let call stack return before notifying that dialog has closed; this avoids issue #191
            // if the handler we're triggering might show another dialog (as long as there's no
            // fade-out animation)
            setTimeout(function () {
                result.resolve(buttonId);
            }, 0);
            
            // Remove the dialog instance from the DOM.
            dlg.remove();
        });

        function stopEvent(e) {
            // Stop the event if the target is not inside the dialog
            if (!($.contains(dlg.get(0), e.target))) {
                e.stopPropagation();
                e.preventDefault();
            }
        }
        
        // Enter/Return handler for the primary button. Need to
        // add both keydown and keyup handlers here to make sure
        // the enter key was pressed while the dialog was showing.
        // Otherwise, if a keydown or keypress from somewhere else
        // triggered an alert, the keyup could immediately dismiss it.
        var enterKeyPressed = false;
        
        function keydownHandler(e) {
            if (e.keyCode === 13) {
                enterKeyPressed = true;
            }
            stopEvent(e);
        }
        
        function keyupHandler(e) {
            if (e.keyCode === 13 && enterKeyPressed) {
                var primaryBtn = dlg.find(".primary");
                if (primaryBtn) {
                    brackets._dismissDialog(dlg, primaryBtn.attr("data-button-id"));
                }
            }
            enterKeyPressed = false;
            stopEvent(e);
        }
        
        // These handlers are added at the capture phase to make sure we
        // get first crack at the events. 
        document.body.addEventListener("keydown", keydownHandler, true);
        document.body.addEventListener("keyup", keyupHandler, true);
        
        // Click handler for buttons
        dlg.one("click", ".dialog-button", function (e) {
            brackets._dismissDialog(dlg, $(this).attr("data-button-id"));
        });

        // Run the dialog
        dlg.modal({
            backdrop: "static",
            show: true
        }).on("hide", function (e) {
            // Remove key event handlers
            document.body.removeEventListener("keydown", keydownHandler, true);
            document.body.removeEventListener("keyup", keyupHandler, true);
        });
        return result;
    };
    
    /**
     * Immediately closes any dialog instances with the given class. The dialog callback for each instance will 
     * be called with the special buttonId brackets.DIALOG_CANCELED (note: callback is run asynchronously).
     */
    brackets.cancelModalDialogIfOpen = function (dlgClass) {
        $("." + dlgClass + ".instance").each(function (dlg) {
            if (dlg.is(":visible")) {   // Bootstrap breaks if try to hide dialog that's already hidden
                brackets._dismissDialog(dlg, brackets.DIALOG_CANCELED);
            }
        });
    };
    
    brackets._dismissDialog = function (dlg, buttonId) {
        dlg.data("buttonId", buttonId);
        dlg.modal(true).hide();
    };


    // Main Brackets initialization
    $(document).ready(function () {
        
        function initListeners() {
            // Prevent unhandled drag and drop of files into the browser from replacing 
            // the entire Brackets app. This doesn't prevent children from choosing to
            // handle drops.
            $(document.body)
                .on("dragover", function (event) {
                    if (event.originalEvent.dataTransfer.files) {
                        event.stopPropagation();
                        event.preventDefault();
                        event.originalEvent.dataTransfer.dropEffect = "none";
                    }
                })
                .on("drop", function (event) {
                    if (event.originalEvent.dataTransfer.files) {
                        event.stopPropagation();
                        event.preventDefault();
                    }
                });
        }
        
        function initProject() {
            ProjectManager.loadProject();

            // Open project button
            $("#btn-open-project").click(function () {
                ProjectManager.openProject();
            });

            // Handle toggling top level disclosure arrows of file list area
            $("#open-files-disclosure-arrow").click(function () {
                $(this).toggleClass("disclosure-arrow-closed");
                $("#open-files-container").toggle();
            });
            $("#project-files-disclosure-arrow").click(function () {
                $(this).toggleClass("disclosure-arrow-closed");
                $("#project-files-container").toggle();
            });
       
        }
        
        
        function initCommandHandlers() {
            FileCommandHandlers.init($("#main-toolbar .title"));
        }

        function initKeyBindings() {
            // Register keymaps and install the keyboard handler
            // TODO: (issue #268) show keyboard equivalents in the menus
            var _globalKeymap = KeyMap.create({
                "bindings": [
                    {"Ctrl-O": Commands.FILE_OPEN},
                    {"Ctrl-S": Commands.FILE_SAVE},
                    {"Ctrl-W": Commands.FILE_CLOSE},
                    {"Ctrl-R": Commands.FILE_RELOAD, "platform": "mac"},
                    {"F5"    : Commands.FILE_RELOAD, "platform": "win"}
                ],
                "platform": brackets.platform
            });
            KeyBindingManager.installKeymap(_globalKeymap);

            $(document.body).keydown(function (event) {
                if (KeyBindingManager.handleKey(KeyMap.translateKeyboardEvent(event))) {
                    event.preventDefault();
                }
            });
        }
        
        function initWindowListeners() {
            // TODO: (issue 269) to support IE, need to listen to document instead (and even then it may not work when focus is in an input field?)
            $(window).focus(function () {
                FileSyncManager.syncOpenDocuments();
                FileIndexManager.markDirty();
            });
            
            $(window).unload(function () {
                CommandManager.execute(Commands.FILE_CLOSE_WINDOW);
            });
            
            $(window).contextmenu(function (e) {
                e.preventDefault();
            });
        }


        EditorManager.setEditorHolder($('#editorHolder'));
        InlineEditorProviders.init();
    
        initListeners();
        initProject();
        Menus.init();
        initCommandHandlers();
        initKeyBindings();
        initWindowListeners();
        
        PerfUtils.addMeasurement("Application Startup");
    });
    
});<|MERGE_RESOLUTION|>--- conflicted
+++ resolved
@@ -23,11 +23,8 @@
     require("widgets/bootstrap-modal");
     require("thirdparty/path-utils/path-utils.min");
 
-<<<<<<< HEAD
     // load the live-development plugin
     require("thirdparty/live-development/init");
-=======
->>>>>>> e71b0291
     
     // Load dependent modules
     var ProjectManager          = require("ProjectManager"),
