--- conflicted
+++ resolved
@@ -17,13 +17,8 @@
 
     // Temporary button to test file directory traversal
     $("#menu-file-open").click(function(){
-<<<<<<< HEAD
         if (!brackets.inBrowser) {
-            window.ProjectManager.showOpenDialog(false, true, "Choose a folder", null, null,showOpenDialogCallback);
-=======
-        if (!inBrowser) {
             window.NativeFileSystem.showOpenDialog(false, true, "Choose a folder", null, null, showOpenDialogCallback);
->>>>>>> 293c2c2e
         }
     });
     
