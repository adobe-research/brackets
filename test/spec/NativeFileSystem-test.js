describe("NativeFileSystem", function() {

<<<<<<< HEAD
    beforeEach(function () {
        this.path = SpecRunnerUtils.getTestPath("/spec/NativeFileSystem-test-files");
    });
=======
  beforeEach(function() {
      this.path = SpecRunnerUtils.getTestPath("/spec/NativeFileSystem-test-files");
  });
  
  describe("Reading a directory", function() {
>>>>>>> 5a9d1897

    describe("Reading", function() {

        beforeEach(function() {
            this.addMatchers({
                toContainDirectoryWithName: function(expected) {
                    for (var i = 0 ; i < this.actual.length; ++i) {
                        if (this.actual[i].isDirectory && this.actual[i].name === expected) {
                            return true;
                        }
                    }
                    return false;
                }
                , toContainFileWithName: function(expected) {
                    for (var i = 0 ; i < this.actual.length; ++i) {
                        if (this.actual[i].isFile && this.actual[i].name === expected) {
                            return true;
                        }
                    }
                    return false;
                }
            });
        });

        it("should read a directory from disk", function() {
            var entries = null;
            var readComplete = false;

            var nfs = NativeFileSystem.requestNativeFileSystem(this.path, requestNativeFileSystemSuccessCB);
            function requestNativeFileSystemSuccessCB( nfs ){
                var reader = nfs.createReader();

                var successCallback = function(e) { entries = e; readComplete = true; }
                // TODO: not sure what parameters error callback will take because it's not implemented yet
                var errorCallback = function() { readComplete = true; }

                reader.readEntries(successCallback, errorCallback);

                waitsFor(function() { return readComplete; }, 1000);

                runs(function() {
                    expect(entries).toContainDirectoryWithName("dir1");
                    expect(entries).toContainFileWithName("file1");
                    expect(entries).not.toContainFileWithName("file2");
                });
            }
<<<<<<< HEAD
        });

        it("should return an error if the directory doesn't exist", function() {
            var successCalled = false, errorCalled = false, error = null;
            NativeFileSystem.requestNativeFileSystem(this.path + '/nonexistent-dir', function(data) {
                successCalled = true;
            }, function(err) {
                errorCalled = true;
                error = err;
            });

            waitsFor(function() { return successCalled || errorCalled; }, 1000);

=======
          }
          return false;                   
        }
      });
    });

    it("should read a directory from disk", function() {
      var entries = null;
      var readComplete = false;

      var nfs = NativeFileSystem.requestNativeFileSystem(this.path, requestNativeFileSystemSuccessCB);      
        function requestNativeFileSystemSuccessCB( nfs ){
            var reader = nfs.createReader();
        
            var successCallback = function(e) { entries = e; readComplete = true; }
            // TODO: not sure what parameters error callback will take because it's not implemented yet
            var errorCallback = function() { readComplete = true; }
            
            reader.readEntries(successCallback, errorCallback);            
            
            waitsFor(function() { return readComplete; }, 1000);
            
>>>>>>> 5a9d1897
            runs(function() {
                expect(successCalled).toBe(false);
                expect(errorCalled).toBe(true);
                expect(error.code).toBe(FileError.NOT_FOUND_ERR);
            });
<<<<<<< HEAD
=======
        }  
    });
    
    it("should return an error if the directory doesn't exist", function() {
        var successCalled = false, errorCalled = false, error = null;
        NativeFileSystem.requestNativeFileSystem(this.path + '/nonexistent-dir', function(data) {
            successCalled = true;
        }, function(err) {
            errorCalled = true;
            error = err;
>>>>>>> 5a9d1897
        });

        it("should return an error if you pass a bad parameter", function() {
            var successCalled = false, errorCalled = false, error = null;
            NativeFileSystem.requestNativeFileSystem(0xDEADBEEF, function(data) {
                successCalled = true;
            }, function(err) {
                errorCalled = true;
                error = err;
            });

            waitsFor(function() { return successCalled || errorCalled; }, 1000);

            runs(function() {
                expect(successCalled).toBe(false);
                expect(errorCalled).toBe(true);
                expect(error.code).toBe(FileError.SECURITY_ERR);
            });
        });
<<<<<<< HEAD

        it("should be okay to not pass an error callback", function() {
            var entries = null;
            NativeFileSystem.requestNativeFileSystem(this.path, function(data) {
                entries = data;
            });

            waitsFor(function() { return entries != null; }, 1000);

            runs(function() {
                expect(entries).not.toBe(null);
            });
=======
    });
    
    it("should return an error if you pass a bad parameter", function() {
        var successCalled = false, errorCalled = false, error = null;
        NativeFileSystem.requestNativeFileSystem(0xDEADBEEF, function(data) {
            successCalled = true;
        }, function(err) {
            errorCalled = true;
            error = err;
>>>>>>> 5a9d1897
        });
    });
<<<<<<< HEAD

    describe("Writing", function() {

        it("should write new files", function() {
            var nfs = null;

            NativeFileSystem.requestNativeFileSystem( this.path, function( fs ) {
                nfs = fs;
            });

            waitsFor( function() { return nfs }, 1000);

            var fileEntry = null;
            var writeComplete = false;

            runs(function() {
                var successCallback = function( entry ) {
                    fileEntry = entry;
                    writeComplete = true;
                }
                var errorCallback = function() { writeComplete = true };

                // FIXME (jasonsj): NativeFileSystem.root is missing
                nfs.getFile("should-write-new-files.txt", { create: true }, successCallback, errorCallback );
            });

            waitsFor( function() { return writeComplete; }, 1000 );

            runs(function() {
                expect(entries).not.toBe(null);
            });
        });

        it("should append to existing files", function() {
           this.fail("TODO");
=======
    
    it("should be okay to not pass an error callback", function() {
        var entries = null;
        NativeFileSystem.requestNativeFileSystem(this.path, function(data) {
            entries = data;
>>>>>>> 5a9d1897
        });

        it("should seek into a file before writing", function() {
           this.fail("TODO");
        });

        it("should truncate files", function() {
           this.fail("TODO");
        });
    });
<<<<<<< HEAD
=======
  });
  
  describe("Reading a file", function() {
    it("should read a file from disk", function() {
        var gotFile = false, readFile = false, gotError = false, content;
        var fileEntry = new NativeFileSystem.FileEntry(this.path + "/file1");
        fileEntry.file(function(file) {
            gotFile = true;
            var reader = new NativeFileSystem.FileReader();
            reader.onload = function(event) {
                readFile = true;
                content = event.target.result;
            };
            reader.onerror = function(event) {
                gotError = true;
            };
            reader.readAsText(file, "utf8");
        });
        
        waitsFor(function() { return gotFile && readFile; }, 1000);
        
        runs(function() {
            expect(gotFile).toBe(true);
            expect(readFile).toBe(true);
            expect(gotError).toBe(false);
            expect(content).toBe("Here is file1\n");
        });
    });
    
    it("should return an error if the file is not found", function() {
        var gotFile = false, readFile = false, errorCode;
        var fileEntry = new NativeFileSystem.FileEntry(this.path + "/idontexist");
        fileEntry.file(function(file) {
            gotFile = true;
            var reader = new NativeFileSystem.FileReader();
            reader.onload = function(event) {
                readFile = true;
            };
            reader.onerror = function(event) {
                errorCode = event.target.error.code;
            };
            reader.readAsText(file, "utf8");
        });
        
        waitsFor(function() { return gotFile && errorCode; }, 1000);
        
        runs(function() {
            expect(gotFile).toBe(true);
            expect(readFile).toBe(false);
            expect(errorCode).toBe(FileError.NOT_FOUND_ERR);
        });    
    });
    
    it("should fire appropriate events when the file is done loading", function() {
        var gotFile = false, gotLoad = false, gotLoadStart = false, gotLoadEnd = false, 
            gotProgress = false, gotError = false, gotAbort = false;
        var fileEntry = new NativeFileSystem.FileEntry(this.path + "/file1");
        fileEntry.file(function(file) {
            gotFile = true;
            var reader = new NativeFileSystem.FileReader();
            reader.onload = function(event) {
                gotLoad = true;
            };
            reader.onloadstart = function(event) {
                gotLoadStart = true;
            }
            reader.onloadend = function(event) {
                gotLoadEnd = true;
            };
            reader.onprogress = function(event) {
                gotProgress = true;
            };
            reader.onerror = function(event) {
                gotError = true;
            };
            reader.onabort = function(event) {
                gotAbort = true;
            }
            reader.readAsText(file, "utf8");
        });
        
        waitsFor(function() { return gotLoad && gotLoadEnd && gotProgress; }, 1000);
        
        runs(function() {
            expect(gotFile).toBe(true);
            expect(gotLoadStart).toBe(true);
            expect(gotLoad).toBe(true);
            expect(gotLoadEnd).toBe(true);
            expect(gotProgress).toBe(true);
            expect(gotError).toBe(false);
            expect(gotAbort).toBe(false);
        });            
    });
    
    it("should return an error but not crash if you create a bad FileEntry", function() {
        var gotFile = false, readFile = false, gotError = false;
        var fileEntry = new NativeFileSystem.FileEntry(null);
        fileEntry.file(function(file) {
            gotFile = true;
            var reader = new NativeFileSystem.FileReader();
            reader.onload = function(event) {
                readFile = true;
            };
            reader.onerror = function(event) {
                gotError = true;
            };
            reader.readAsText(file, "utf8");
        });
        
        waitsFor(function() { return gotError; }, 1000);
        
        runs(function() {
            expect(gotFile).toBe(true);
            expect(readFile).toBe(false);
            expect(gotError).toBe(true);
        });        
    });
  });
>>>>>>> 5a9d1897
});<|MERGE_RESOLUTION|>--- conflicted
+++ resolved
@@ -1,18 +1,10 @@
-describe("NativeFileSystem", function() {
-
-<<<<<<< HEAD
-    beforeEach(function () {
+describe("NativeFileSystem", function(){
+
+    beforeEach(function() {
         this.path = SpecRunnerUtils.getTestPath("/spec/NativeFileSystem-test-files");
     });
-=======
-  beforeEach(function() {
-      this.path = SpecRunnerUtils.getTestPath("/spec/NativeFileSystem-test-files");
-  });
-  
-  describe("Reading a directory", function() {
->>>>>>> 5a9d1897
-
-    describe("Reading", function() {
+
+    describe("Reading a directory", function() {
 
         beforeEach(function() {
             this.addMatchers({
@@ -57,7 +49,6 @@
                     expect(entries).not.toContainFileWithName("file2");
                 });
             }
-<<<<<<< HEAD
         });
 
         it("should return an error if the directory doesn't exist", function() {
@@ -71,48 +62,11 @@
 
             waitsFor(function() { return successCalled || errorCalled; }, 1000);
 
-=======
-          }
-          return false;                   
-        }
-      });
-    });
-
-    it("should read a directory from disk", function() {
-      var entries = null;
-      var readComplete = false;
-
-      var nfs = NativeFileSystem.requestNativeFileSystem(this.path, requestNativeFileSystemSuccessCB);      
-        function requestNativeFileSystemSuccessCB( nfs ){
-            var reader = nfs.createReader();
-        
-            var successCallback = function(e) { entries = e; readComplete = true; }
-            // TODO: not sure what parameters error callback will take because it's not implemented yet
-            var errorCallback = function() { readComplete = true; }
-            
-            reader.readEntries(successCallback, errorCallback);            
-            
-            waitsFor(function() { return readComplete; }, 1000);
-            
->>>>>>> 5a9d1897
             runs(function() {
                 expect(successCalled).toBe(false);
                 expect(errorCalled).toBe(true);
                 expect(error.code).toBe(FileError.NOT_FOUND_ERR);
             });
-<<<<<<< HEAD
-=======
-        }  
-    });
-    
-    it("should return an error if the directory doesn't exist", function() {
-        var successCalled = false, errorCalled = false, error = null;
-        NativeFileSystem.requestNativeFileSystem(this.path + '/nonexistent-dir', function(data) {
-            successCalled = true;
-        }, function(err) {
-            errorCalled = true;
-            error = err;
->>>>>>> 5a9d1897
         });
 
         it("should return an error if you pass a bad parameter", function() {
@@ -132,7 +86,6 @@
                 expect(error.code).toBe(FileError.SECURITY_ERR);
             });
         });
-<<<<<<< HEAD
 
         it("should be okay to not pass an error callback", function() {
             var entries = null;
@@ -145,20 +98,125 @@
             runs(function() {
                 expect(entries).not.toBe(null);
             });
-=======
-    });
-    
-    it("should return an error if you pass a bad parameter", function() {
-        var successCalled = false, errorCalled = false, error = null;
-        NativeFileSystem.requestNativeFileSystem(0xDEADBEEF, function(data) {
-            successCalled = true;
-        }, function(err) {
-            errorCalled = true;
-            error = err;
->>>>>>> 5a9d1897
-        });
-    });
-<<<<<<< HEAD
+        });
+    });
+
+    describe("Reading a file", function() {
+        it("should read a file from disk", function() {
+            var gotFile = false, readFile = false, gotError = false, content;
+            var fileEntry = new NativeFileSystem.FileEntry(this.path + "/file1");
+            fileEntry.file(function(file) {
+                gotFile = true;
+                var reader = new NativeFileSystem.FileReader();
+                reader.onload = function(event) {
+                    readFile = true;
+                    content = event.target.result;
+                };
+                reader.onerror = function(event) {
+                    gotError = true;
+                };
+                reader.readAsText(file, "utf8");
+            });
+
+            waitsFor(function() { return gotFile && readFile; }, 1000);
+
+            runs(function() {
+                expect(gotFile).toBe(true);
+                expect(readFile).toBe(true);
+                expect(gotError).toBe(false);
+                expect(content).toBe("Here is file1\n");
+            });
+        });
+
+        it("should return an error if the file is not found", function() {
+            var gotFile = false, readFile = false, errorCode;
+            var fileEntry = new NativeFileSystem.FileEntry(this.path + "/idontexist");
+            fileEntry.file(function(file) {
+                gotFile = true;
+                var reader = new NativeFileSystem.FileReader();
+                reader.onload = function(event) {
+                    readFile = true;
+                };
+                reader.onerror = function(event) {
+                    errorCode = event.target.error.code;
+                };
+                reader.readAsText(file, "utf8");
+            });
+
+            waitsFor(function() { return gotFile && errorCode; }, 1000);
+
+            runs(function() {
+                expect(gotFile).toBe(true);
+                expect(readFile).toBe(false);
+                expect(errorCode).toBe(FileError.NOT_FOUND_ERR);
+            });
+        });
+
+        it("should fire appropriate events when the file is done loading", function() {
+            var gotFile = false, gotLoad = false, gotLoadStart = false, gotLoadEnd = false,
+            gotProgress = false, gotError = false, gotAbort = false;
+            var fileEntry = new NativeFileSystem.FileEntry(this.path + "/file1");
+            fileEntry.file(function(file) {
+                gotFile = true;
+                var reader = new NativeFileSystem.FileReader();
+                reader.onload = function(event) {
+                    gotLoad = true;
+                };
+                reader.onloadstart = function(event) {
+                    gotLoadStart = true;
+                }
+                reader.onloadend = function(event) {
+                    gotLoadEnd = true;
+                };
+                reader.onprogress = function(event) {
+                    gotProgress = true;
+                };
+                reader.onerror = function(event) {
+                    gotError = true;
+                };
+                reader.onabort = function(event) {
+                    gotAbort = true;
+                }
+                reader.readAsText(file, "utf8");
+            });
+
+            waitsFor(function() { return gotLoad && gotLoadEnd && gotProgress; }, 1000);
+
+            runs(function() {
+                expect(gotFile).toBe(true);
+                expect(gotLoadStart).toBe(true);
+                expect(gotLoad).toBe(true);
+                expect(gotLoadEnd).toBe(true);
+                expect(gotProgress).toBe(true);
+                expect(gotError).toBe(false);
+                expect(gotAbort).toBe(false);
+            });
+        });
+
+        it("should return an error but not crash if you create a bad FileEntry", function() {
+            var gotFile = false, readFile = false, gotError = false;
+            var fileEntry = new NativeFileSystem.FileEntry(null);
+            fileEntry.file(function(file) {
+                gotFile = true;
+                var reader = new NativeFileSystem.FileReader();
+                reader.onload = function(event) {
+                    readFile = true;
+                };
+                reader.onerror = function(event) {
+                    gotError = true;
+                };
+                reader.readAsText(file, "utf8");
+            });
+
+            waitsFor(function() { return gotError; }, 1000);
+
+            runs(function() {
+                expect(gotFile).toBe(true);
+                expect(readFile).toBe(false);
+                expect(gotError).toBe(true);
+            });
+        });
+    });
 
     describe("Writing", function() {
 
@@ -193,143 +251,15 @@
         });
 
         it("should append to existing files", function() {
-           this.fail("TODO");
-=======
-    
-    it("should be okay to not pass an error callback", function() {
-        var entries = null;
-        NativeFileSystem.requestNativeFileSystem(this.path, function(data) {
-            entries = data;
->>>>>>> 5a9d1897
+            this.fail("TODO");
         });
 
         it("should seek into a file before writing", function() {
-           this.fail("TODO");
+            this.fail("TODO");
         });
 
         it("should truncate files", function() {
-           this.fail("TODO");
-        });
-    });
-<<<<<<< HEAD
-=======
-  });
-  
-  describe("Reading a file", function() {
-    it("should read a file from disk", function() {
-        var gotFile = false, readFile = false, gotError = false, content;
-        var fileEntry = new NativeFileSystem.FileEntry(this.path + "/file1");
-        fileEntry.file(function(file) {
-            gotFile = true;
-            var reader = new NativeFileSystem.FileReader();
-            reader.onload = function(event) {
-                readFile = true;
-                content = event.target.result;
-            };
-            reader.onerror = function(event) {
-                gotError = true;
-            };
-            reader.readAsText(file, "utf8");
-        });
-        
-        waitsFor(function() { return gotFile && readFile; }, 1000);
-        
-        runs(function() {
-            expect(gotFile).toBe(true);
-            expect(readFile).toBe(true);
-            expect(gotError).toBe(false);
-            expect(content).toBe("Here is file1\n");
-        });
-    });
-    
-    it("should return an error if the file is not found", function() {
-        var gotFile = false, readFile = false, errorCode;
-        var fileEntry = new NativeFileSystem.FileEntry(this.path + "/idontexist");
-        fileEntry.file(function(file) {
-            gotFile = true;
-            var reader = new NativeFileSystem.FileReader();
-            reader.onload = function(event) {
-                readFile = true;
-            };
-            reader.onerror = function(event) {
-                errorCode = event.target.error.code;
-            };
-            reader.readAsText(file, "utf8");
-        });
-        
-        waitsFor(function() { return gotFile && errorCode; }, 1000);
-        
-        runs(function() {
-            expect(gotFile).toBe(true);
-            expect(readFile).toBe(false);
-            expect(errorCode).toBe(FileError.NOT_FOUND_ERR);
-        });    
-    });
-    
-    it("should fire appropriate events when the file is done loading", function() {
-        var gotFile = false, gotLoad = false, gotLoadStart = false, gotLoadEnd = false, 
-            gotProgress = false, gotError = false, gotAbort = false;
-        var fileEntry = new NativeFileSystem.FileEntry(this.path + "/file1");
-        fileEntry.file(function(file) {
-            gotFile = true;
-            var reader = new NativeFileSystem.FileReader();
-            reader.onload = function(event) {
-                gotLoad = true;
-            };
-            reader.onloadstart = function(event) {
-                gotLoadStart = true;
-            }
-            reader.onloadend = function(event) {
-                gotLoadEnd = true;
-            };
-            reader.onprogress = function(event) {
-                gotProgress = true;
-            };
-            reader.onerror = function(event) {
-                gotError = true;
-            };
-            reader.onabort = function(event) {
-                gotAbort = true;
-            }
-            reader.readAsText(file, "utf8");
-        });
-        
-        waitsFor(function() { return gotLoad && gotLoadEnd && gotProgress; }, 1000);
-        
-        runs(function() {
-            expect(gotFile).toBe(true);
-            expect(gotLoadStart).toBe(true);
-            expect(gotLoad).toBe(true);
-            expect(gotLoadEnd).toBe(true);
-            expect(gotProgress).toBe(true);
-            expect(gotError).toBe(false);
-            expect(gotAbort).toBe(false);
-        });            
-    });
-    
-    it("should return an error but not crash if you create a bad FileEntry", function() {
-        var gotFile = false, readFile = false, gotError = false;
-        var fileEntry = new NativeFileSystem.FileEntry(null);
-        fileEntry.file(function(file) {
-            gotFile = true;
-            var reader = new NativeFileSystem.FileReader();
-            reader.onload = function(event) {
-                readFile = true;
-            };
-            reader.onerror = function(event) {
-                gotError = true;
-            };
-            reader.readAsText(file, "utf8");
-        });
-        
-        waitsFor(function() { return gotError; }, 1000);
-        
-        runs(function() {
-            expect(gotFile).toBe(true);
-            expect(readFile).toBe(false);
-            expect(gotError).toBe(true);
-        });        
-    });
-  });
->>>>>>> 5a9d1897
+            this.fail("TODO");
+        });
+    });
 });